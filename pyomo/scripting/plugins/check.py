#  ___________________________________________________________________________
#
#  Pyomo: Python Optimization Modeling Objects
#  Copyright (c) 2008-2022
#  National Technology and Engineering Solutions of Sandia, LLC
#  Under the terms of Contract DE-NA0003525 with National Technology and
#  Engineering Solutions of Sandia, LLC, the U.S. Government retains certain
#  rights in this software.
#  This software is distributed under the 3-clause BSD License.
#  ___________________________________________________________________________

import argparse
import pyomo.scripting.pyomo_parser
import os.path

<<<<<<< HEAD
=======

class EnableDisableAction(argparse.Action):
>>>>>>> e49b973b

class EnableDisableAction(argparse.Action):
    def add_package(self, namespace, package):
        if namespace.checkers.get(package, None) is None:
            namespace.checkers[package] = []
        for c in pyomo.checker.runner.ModelCheckRunner._checkers(all=True):
            if c._checkerPackage() == package:
                namespace.checkers[package].append(c._checkerName())

    def remove_package(self, namespace, package):
        if package in namespace.checkers:
            del namespace.checkers[package]

    def add_checker(self, namespace, checker):
        for c in pyomo.checker.runner.ModelCheckRunner._checkers(all=True):
            if c._checkerName() == checker:
                if namespace.checkers.get(c._checkerPackage(), None) is None:
                    namespace.checkers[c._checkerPackage()] = []
                if c._checkerName() not in namespace.checkers[c._checkerPackage()]:
                    namespace.checkers[c._checkerPackage()].append(c._checkerName())

    def remove_checker(self, namespace, checker):
        for c in pyomo.core.check.ModelCheckRunner._checkers(all=True):
            if c._checkerName() == checker:
                if namespace.checkers.get(c._checkerPackage(), None) is not None:
                    for i in range(
                        namespace.checkers[c._checkerPackage()].count(c._checkerName())
                    ):
                        namespace.checkers[c._checkerPackage()].remove(c._checkerName())

    def add_default_checkers(self, namespace):
        self.add_package(namespace, 'model')
        self.add_package(namespace, 'py3k')

    def __call__(self, parser, namespace, values, option_string=None):
        if 'checkers' not in dir(namespace):
            setattr(namespace, 'checkers', {})
            self.add_default_checkers(namespace)

        if option_string == '-c':
            self.add_checker(namespace, values)
        elif option_string == '-C':
            self.add_package(namespace, values)
        elif option_string == '-x':
            self.remove_checker(namespace, values)
        elif option_string == '-X':
            self.remove_package(namespace, values)


def setup_parser(parser):
    parser.add_argument(
        "script", metavar="SCRIPT", default=None, help="A Pyomo script that is checked"
    )
    parser.add_argument(
        "-v",
        "--verbose",
        action="store_true",
        dest="verbose",
        default=False,
        help="Enable additional output messages",
    )
    parser.add_argument(
        "-c",
        "--enable-checker",
        metavar="CHECKER",
        action=EnableDisableAction,
        help="Activate a specific checker",
    )
    parser.add_argument(
        "-C",
        "--enable-package",
        metavar="PACKAGE",
        action=EnableDisableAction,
        help="Activate an entire checker package",
    )
    parser.add_argument(
        "-x",
        "--disable-checker",
        metavar="CHECKER",
        action=EnableDisableAction,
        help="Disable a specific checker",
    )
    parser.add_argument(
        "-X",
        "--disable-package",
        metavar="PACKAGE",
        action=EnableDisableAction,
        help="Disable an entire checker package",
    )


def main_exec(options):
    import pyomo.checker.runner as check

    if options.script is None:
        raise IOError("Must specify a model script!")
    if not os.path.exists(options.script):
        raise IOError("Model script '%s' does not exist!" % options.script)

    # force default checkers
    if getattr(options, 'checkers', None) is None:
        EnableDisableAction(None, None)(None, options, None, None)

    runner = check.ModelCheckRunner()
    runner.run(**vars(options))


#
# Add a subparser for the check command
#
setup_parser(
    pyomo.scripting.pyomo_parser.add_subparser(
        'check',
        func=main_exec,
        help='Check a model for errors.',
        description="""
        WARNING: DEPRECATED: The pyomo.checker module has been deprecated as of version TBD.
        It will be removed in version 6.6.
        
        This pyomo subcommand is used to check a model script for errors.
        """,
        epilog="""
The default behavior of this command is to assume that the model
script is a simple Pyomo model.  Eventually, this script will support
options that allow other Pyomo models to be checked.
""",
    )
)<|MERGE_RESOLUTION|>--- conflicted
+++ resolved
@@ -13,11 +13,6 @@
 import pyomo.scripting.pyomo_parser
 import os.path
 
-<<<<<<< HEAD
-=======
-
-class EnableDisableAction(argparse.Action):
->>>>>>> e49b973b
 
 class EnableDisableAction(argparse.Action):
     def add_package(self, namespace, package):
