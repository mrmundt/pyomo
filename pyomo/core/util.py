--- conflicted
+++ resolved
@@ -271,20 +271,7 @@
         return range(1,args[0]+1)
     if len(args) == 2:
         return range(args[0],args[1]+1)
-<<<<<<< HEAD
     return range(args[0],args[1]+1,args[2])
-=======
-    return range(args[0],args[1]+1,args[2])
-
-
-def xsequence(*args):
-    from pyomo.common.deprecation import deprecation_warning
-    deprecation_warning(
-        "The xsequence function is deprecated.  Use the sequence() "
-        "function, which returns a generator.", version='5.5.1',
-        remove_in='6.0')
-    return sequence(*args)
-
 
 def target_list(x):
     if isinstance(x, _ComponentBase):
@@ -302,5 +289,4 @@
     else:
         raise ValueError(
             "Expected Component or list of Components."
-            "\n\tReceived %s" % (type(x),))
->>>>>>> 24672e66
+            "\n\tReceived %s" % (type(x),))