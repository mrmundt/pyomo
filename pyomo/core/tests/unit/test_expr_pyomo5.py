--- conflicted
+++ resolved
@@ -6309,7 +6309,6 @@
         self.assertEqual("2*(2*w[4]*x[0] + 2*w[5]*x[1] + 2*w[6]*x[2])", str(f))
 
 
-<<<<<<< HEAD
 #
 # Replace all mutable parameters with variables
 #
@@ -6365,7 +6364,8 @@
         self.assertEqual("y[1] + y[2] + y[2] + y[3]  ==  0.0", str(f))
         self.assertIs(type(f.arg(0)), EXPR.SumExpression)
         self.assertEqual(f.arg(0).nargs(), 4)
-=======
+
+
 class TestEvaluateExpression(unittest.TestCase):
 
     def test_constant(self):
@@ -6421,7 +6421,6 @@
         e = m.x[t+m.P[t+1]] + 3
         self.assertRaises(TemplateExpressionError, EXPR.evaluate_expression, e)
         self.assertRaises(TemplateExpressionError, EXPR.evaluate_expression, e, constant=True)
->>>>>>> 3ed008fa
 
 if __name__ == "__main__":
     unittest.main()