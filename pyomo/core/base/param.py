--- conflicted
+++ resolved
@@ -900,11 +900,11 @@
             return super()._create_objects_for_deepcopy(memo, component_list)
         # This is immutable; only add the container (not the _data) to
         # the component_list.
-<<<<<<< HEAD
-        _id = id(self)
-        if _id not in memo:
+        _new = self.__class__.__new__(self.__class__)
+        _ans = memo.setdefault(id(self), _new)
+        if _ans is _new:
             component_list.append(self)
-            memo[_id] = self.__class__.__new__(self.__class__)
+        return _ans
 
     # Because Emma wants crazy things... (Where crazy things are the ability to
     # index Params by other (integer) Vars and integer-valued expressions--a
@@ -916,11 +916,4 @@
                for arg in tmp
         ):
             return GetItemExpression((self,) + tmp)
-        return super().__getitem__(args)
-=======
-        _new = self.__class__.__new__(self.__class__)
-        _ans = memo.setdefault(id(self), _new)
-        if _ans is _new:
-            component_list.append(self)
-        return _ans
->>>>>>> b774ba70
+        return super().__getitem__(args)