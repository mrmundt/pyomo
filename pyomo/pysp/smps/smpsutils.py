#  _________________________________________________________________________
#
#  Pyomo: Python Optimization Modeling Objects
#  Copyright (c) 2014 Sandia Corporation.
#  Under the terms of Contract DE-AC04-94AL85000 with Sandia Corporation,
#  the U.S. Government retains certain rights in this software.
#  This software is distributed under the BSD License.
#  _________________________________________________________________________

import os
import operator
import shutil
import filecmp
import logging
import itertools
from collections import namedtuple

from pyomo.opt import WriterFactory
from pyomo.core.base.numvalue import value
from pyomo.core.base.block import (Block,
                                   _BlockData,
                                   SortComponents)
from pyomo.core.base.var import Var, _VarData
from pyomo.core.base.constraint import Constraint, _ConstraintData
from pyomo.core.base.sos import SOSConstraint
from pyomo.core.base.suffix import ComponentMap
from pyomo.repn import LinearCanonicalRepn
from pyomo.repn import generate_canonical_repn
from pyomo.pysp.scenariotree.manager import InvocationType
from pyomo.pysp.embeddedsp import EmbeddedSP
from pyomo.pysp.annotations import (locate_annotations,
                                    _ConstraintStageAnnotation,
                                    StochasticConstraintBoundsAnnotation,
                                    StochasticConstraintBodyAnnotation,
                                    StochasticObjectiveAnnotation,
                                    StochasticVariableBoundsAnnotation)

from six import iteritems, itervalues

thisfile = os.path.abspath(__file__)

logger = logging.getLogger('pyomo.pysp')

# LONG TERM TODO:
#  - Multi-stage?
#  - Quadratic constraints and objectives?
#     - For variables with both linear and quadratic terms, how
#       to distinguish between the two with model annotations?

_deterministic_check_value = -9876543210

def _safe_remove_file(filename):
    """Try to remove a file, ignoring failure."""
    try:
        os.remove(filename)
    except OSError:
        pass

def _no_negative_zero(val):
    """Make sure -0 is never output. Makes diff tests easier."""
    if val == 0:
        return 0
    return val

ProblemStats = namedtuple("ProblemStats",
                          ["firststage_variable_count",
                           "secondstage_variable_count",
                           "firststage_constraint_count",
                           "secondstage_constraint_count",
                           "stochastic_cost_count",
                           "stochastic_rhs_count",
                           "stochastic_matrix_count",
                           "scenario_count"])

def map_constraint_stages(scenario,
                          scenario_tree,
                          symbol_map,
                          stochastic_constraint_ids,
                          firststage_variable_ids,
                          secondstage_variable_ids):

    reference_model = scenario._instance

    assert len(scenario_tree.stages) == 2
    firststage = scenario_tree.stages[0]
    secondstage = scenario_tree.stages[1]

    rootnode = scenario_tree.findRootNode()
    assert len(scenario_tree.stages) == 2

    StageToConstraintMap = {}
    StageToConstraintMap[firststage.name] = []
    StageToConstraintMap[secondstage.name] = []

    #
    # Keep output deterministic, there is enough to deal
    # with already
    #
    sortOrder = SortComponents.indices | SortComponents.alphabetical

    byObject = symbol_map.byObject
    # deal with the fact that the LP/MPS writer prepends constraint
    # names with things like 'c_e_', 'c_l_', etc depending on the
    # constraint bound type and will even split a constraint into
    # two constraints if it has two bounds
    reverse_alias = \
        dict((symbol, []) for symbol in symbol_map.bySymbol)
    for alias, obj_weakref in iteritems(symbol_map.aliases):
        reverse_alias[byObject[id(obj_weakref())]].append(alias)

    # ** SORT POINT TO AVOID NON-DETERMINISTIC ROW ORDERING ***
    for _aliases in itervalues(reverse_alias):
        _aliases.sort()

    #
    # Loop through constraints
    #
    for block in reference_model.block_data_objects(
            active=True,
            descend_into=True,
            sort=sortOrder):

        for con in block.component_data_objects(
                SOSConstraint,
                active=True,
                descend_into=False):
<<<<<<< HEAD
            raise TypeError("SOSConstraints are not allowed with this format. "
                            "Invalid constraint: %s"
                            % (con.cname(True)))
=======
            raise TypeError("SOSConstraints are not allowed with the "
                            "SMPS format. Invalid constraint: %s"
                            % (constraint_data.name(True)))
>>>>>>> 25dc4ec9

        block_canonical_repn = getattr(block, "_canonical_repn", None)
        if block_canonical_repn is None:
            raise ValueError(
                "Unable to find _canonical_repn ComponentMap "
                "on block %s" % (block.name(True)))

        for con in block.component_data_objects(
                Constraint,
                active=True,
                descend_into=False,
                sort=sortOrder):

            symbol = byObject[id(con)]
            # if it is a range constraint, this will account for
            # that fact and store an alias for each bound
            aliases = reverse_alias[symbol]
            assert len(aliases) > 0

<<<<<<< HEAD
            if id(con) in stochastic_constraint_ids:
                # there is stochastic data in this constraint
                constraint_stage = secondstage
            else:
                # Note: By the time we get to this function,
                #       there is no concept of derived stage
                #       variables. They have either been pushed
                #       into the leaf-stage or have been
                #       re-categorized as standard variables
                #       where non-anticipativity will be enforced.
                constraint_stage = firststage
                for var in EmbeddedSP._collect_variables(con.body).values():
                    if not var.fixed:
                        if id(var) in secondstage_variable_ids:
                            constraint_stage = secondstage
                            break
                        else:
                            assert id(var) in firststage_variable_ids
=======
            if constraint_stage_assignments is not None:
                assigned_constraint_stage_id = constraint_stage_assignments.get(constraint_data, None)
                if assigned_constraint_stage_id is None:
                    raise ValueError(
                        "The %s annotation type was found on the model but "
                        "no stage declaration was provided for constraint %s."
                        % (PySP_ConstraintStageAnnotation.__name__,
                           constraint_data.name(True)))
                elif assigned_constraint_stage_id == 1:
                    if constraint_stage is secondstage:
                        raise RuntimeError(
                            "The %s annotation declared constraint %s as first-stage, "
                            "but this constraint contains references to second-stage variables."
                            % (PySP_ConstraintStageAnnotation.__name__,
                               constraint_data.name(True)))
                elif assigned_constraint_stage_id == 2:
                    # override the inferred stage-ness (whether or not it was first- or second-stage)
                    constraint_stage = secondstage
                else:
                    raise ValueError(
                        "The %s annotation was declared with an invalid value (%s) "
                        "for constraint %s. Valid values are 1 or 2."
                        % (PySP_ConstraintStageAnnotation.__name__,
                           assigned_constraint_stage_id,
                           constraint_data.name(True)))
>>>>>>> 25dc4ec9

            StageToConstraintMap[constraint_stage.name].\
                append((aliases, con))

    assert sorted(StageToConstraintMap.keys()) == \
        sorted([firststage.name, secondstage.name])

    # sort each by name
    for key in StageToConstraintMap:
        StageToConstraintMap[key].sort(key=operator.itemgetter(0))

    return StageToConstraintMap

def map_variable_stages(scenario,
                        scenario_tree,
                        symbol_map,
                        enforce_derived_nonanticipativity=False):

    reference_model = scenario._instance

    FirstStageVars = {}
    SecondStageVars = {}

    rootnode = scenario_tree.findRootNode()
    assert len(scenario_tree.stages) == 2
    firststage = scenario_tree.stages[0]
    secondstage = scenario_tree.stages[1]
    secondstage_node = scenario.node_list[-1]
    assert secondstage_node.stage is secondstage
    firststage_standard_variables = rootnode._standard_variable_ids
    firststage_derived_variables = rootnode._derived_variable_ids
    secondstage_variables = secondstage_node._variable_ids

    scenariotree_byObject = reference_model._ScenarioTreeSymbolMap.byObject
    symbolmap_byObject = symbol_map.byObject
    for var in reference_model.component_data_objects(
            Var,
            descend_into=True):
        if id(var) not in symbolmap_byObject:
            continue
<<<<<<< HEAD
        symbol = symbolmap_byObject[id(var)]
        scenario_tree_id = scenariotree_byObject.get(id(var), None)
        if scenario_tree_id in firststage_standard_variables:
            FirstStageVars[symbol] = (var, scenario_tree_id)
        elif enforce_derived_nonanticipativity and \
             (scenario_tree_id in firststage_derived_variables):
            FirstStageVars[symbol] = (var, scenario_tree_id)
        elif (scenario_tree_id in firststage_derived_variables) or \
             (scenario_tree_id in secondstage_variables) or \
             (scenario_tree_id is None):
            SecondStageVars[symbol] = (var, scenario_tree_id)
=======
        try:
            symbol = byObject[id(vardata)]
        except KeyError:
            raise ValueError("Variable with name '%s' was declared "
                             "on the scenario tree but did not appear "
                             "in the reference scenario LP/MPS file."
                             % (vardata.name(True)))
        if symbol == "RHS":
            raise RuntimeError(
                "Congratulations! You have hit an edge case. The "
                "SMPS input format forbids variables from having "
                "the name 'RHS'. Please rename it")
        if scenario_tree_id in firststage_blended_variables:
            FirstStageVars[symbol] = (vardata, scenario_tree_id)
        elif (scenario_tree_id in rootnode._derived_variable_ids) or \
             (scenario_tree_id in stagetwo_node._variable_ids):
            SecondStageVars[symbol] = (vardata, scenario_tree_id)
>>>>>>> 25dc4ec9
        else:
            # More than two stages?
            assert False

<<<<<<< HEAD
=======
        all_vars_on_tree.append(symbol)

    for stage in scenario_tree.stages:
        cost_variable_name, cost_variable_index = \
            stage._cost_variable
        stage_cost_component = \
            reference_model.\
            find_component(cost_variable_name)
        if stage_cost_component.type() is not Expression:
            raise RuntimeError(
                "All StageCost objects must be declared "
                "as Expression components when using this tool")

    # The *ONLY* case where we allow variables to exist on the
    # model that were not declared on the scenario tree is when
    # they are autogenerated by a Piecewise component

    # For now we just assume all auxiliary Piecewise variables
    # are SecondStage
    for block in piecewise_blocks:
        for vardata in block.component_data_objects(Var,
                                                    descend_into=False):
            symbol = byObject[id(vardata)]
            SecondStageVars[symbol] = (vardata, scenario_tree_id)
            all_vars_on_tree.append(symbol)

    # Make sure every variable on the model has been
    # declared on the scenario tree
    if len(all_vars_on_tree) != all_vars_cnt:
        print("**** THERE IS A PROBLEM ****")
        print("Not all model variables are on the "
              "scenario tree. Investigating...")
        all_vars = set()
        tmp_buffer = {}
        for block in reference_model.block_data_objects(
                active=True,
                descend_into=True):
            all_vars.update(
                vardata.name(True, tmp_buffer) \
                for vardata in block.component_data_objects
                (Var, descend_into=False))

        tree_vars = set()
        for scenario_tree_id, vardata in \
            iteritems(reference_model.\
                      _ScenarioTreeSymbolMap.bySymbol):
            tree_vars.add(vardata.name(True, tmp_buffer))
        cost_vars = set()
        for stage in scenario_tree.stages:
            cost_variable_name, cost_variable_index = \
                stage._cost_variable
            stage_cost_component = \
                reference_model.\
                find_component(cost_variable_name)
            if stage_cost_component.type() is not Expression:
                cost_vars.add(
                    stage_cost_component[cost_variable_index].\
                    name(True, tmp_buffer))

        print("Number of Scenario Tree Variables "
              "(found in LP/MPS file): "+str(len(tree_vars)))
        print("Number of Scenario Tree Cost Variables "
               "(found in LP/MPS file): "+str(len(cost_vars)))
        print("Number of Variables Found on Model: "
              +str(len(all_vars)))
        print("Variables Missing from Scenario Tree "
              "(or LP/MPS file):"+str(all_vars-tree_vars-cost_vars))
        raise RuntimeError("Failed verify that all model variables "
                           "have been declared on the scenario tree")

    # A necessary but not sufficient sanity check to make sure the
    # second stage variable sets are the same for all
    # scenarios. This is not required by pysp, but I think this
    # assumption is made in the rest of the code here
    for tree_node in stagetwo._tree_nodes:
        assert len(stagetwo_node._variable_ids) == \
            len(tree_node._variable_ids)

    assert len(scenario_tree.stages) == 2

>>>>>>> 25dc4ec9
    StageToVariableMap = {}
    StageToVariableMap[firststage.name] = \
        [(symbol,
          FirstStageVars[symbol][0],
          FirstStageVars[symbol][1])
         for symbol in sorted(FirstStageVars)]
    StageToVariableMap[secondstage.name] = \
        [(symbol,
          SecondStageVars[symbol][0],
          SecondStageVars[symbol][1])
         for symbol in sorted(SecondStageVars)]

    return StageToVariableMap

def _convert_external_setup(worker, scenario, *args, **kwds):
    reference_model = scenario._instance
    #
    # We will be tweaking the canonical_repn objects on objectives
    # and constraints, so cache anything related to this here so
    # that this function does not have any side effects on the
    # instance after returning
    #
    cached_attrs = []
    for block in reference_model.block_data_objects(
            active=True,
            descend_into=True):
        block_cached_attrs = {}
        if hasattr(block, "_gen_obj_canonical_repn"):
            block_cached_attrs["_gen_obj_canonical_repn"] = \
                block._gen_obj_canonical_repn
            del block._gen_obj_canonical_repn
        if hasattr(block, "_gen_con_canonical_repn"):
            block_cached_attrs["_gen_con_canonical_repn"] = \
                block._gen_con_canonical_repn
            del block._gen_con_canonical_repn
        if hasattr(block, "_canonical_repn"):
            block_cached_attrs["_canonical_repn"] = \
                block._canonical_repn
            del block._canonical_repn
        cached_attrs.append((block, block_cached_attrs))

    try:
        return _convert_external_setup_without_cleanup(
            worker, scenario, *args, **kwds)
    except:
        logger.error("Failed to complete partial SMPS conversion "
                     "for scenario: %s" % (scenario.name))
        raise
    finally:
        for block, block_cached_attrs in cached_attrs:
            for name in block_cached_attrs:
                setattr(block, name, block_cached_attrs[name])

def _convert_external_setup_without_cleanup(
        worker,
        scenario,
        output_directory,
        basename,
        file_format,
        enforce_derived_nonanticipativity,
        io_options):
    import pyomo.environ
    assert os.path.exists(output_directory)
    assert file_format in ('lp', 'mps')

    io_options = dict(io_options)
    scenario_tree = worker.scenario_tree
    reference_model = scenario._instance
    firststage = scenario_tree.stages[0]
    secondstage = scenario_tree.stages[1]
    constraint_name_buffer = {}
    objective_name_buffer = {}
    variable_name_buffer = {}

    all_constraints = list(
        con for con in reference_model.component_data_objects(
            Constraint,
            active=True,
            descend_into=True))

    #
    # Check for model annotations
    #
    stochastic_rhs = locate_annotations(
        reference_model,
        StochasticConstraintBoundsAnnotation,
        max_allowed=1)
    if len(stochastic_rhs) == 0:
        stochastic_rhs = None
        stochastic_rhs_entries = {}
        empty_rhs_annotation = False
    else:
        assert len(stochastic_rhs) == 1
        stochastic_rhs = stochastic_rhs[0][1]
        if stochastic_rhs.has_declarations():
            empty_rhs_annotation = False
            stochastic_rhs_entries = stochastic_rhs.expand_entries()
            stochastic_rhs_entries.sort(
                key=lambda x: x[0].cname(True, constraint_name_buffer))
            if len(stochastic_rhs_entries) == 0:
                raise RuntimeError(
                    "The %s annotation was declared "
                    "with explicit entries but no active Constraint "
                    "objects were recovered from those entries."
                    % (StochasticConstraintBoundsAnnotation.__name__))
        else:
            empty_rhs_annotation = True
            stochastic_rhs_entries = tuple((con, stochastic_rhs.default)
                                           for con in all_constraints)


    stochastic_matrix = locate_annotations(
        reference_model,
        StochasticConstraintBodyAnnotation,
        max_allowed=1)
    if len(stochastic_matrix) == 0:
        stochastic_matrix = None
        stochastic_matrix_entries = {}
        empty_matrix_annotation = False
    else:
        assert len(stochastic_matrix) == 1
        stochastic_matrix = stochastic_matrix[0][1]
        if stochastic_matrix.has_declarations():
            empty_matrix_annotation = False
            stochastic_matrix_entries = stochastic_matrix.expand_entries()
            stochastic_matrix_entries.sort(
                key=lambda x: x[0].cname(True, constraint_name_buffer))
            if len(stochastic_matrix_entries) == 0:
                raise RuntimeError(
                    "The %s annotation was declared "
                    "with explicit entries but no active Constraint "
                    "objects were recovered from those entries."
                    % (StochasticConstraintBoundsAnnotation.__name__))
        else:
            empty_matrix_annotation = True
            stochastic_matrix_entries = tuple((con,stochastic_matrix.default)
                                              for con in all_constraints)

    stochastic_constraint_ids = set()
    stochastic_constraint_ids.update(id(con) for con,_
                                     in stochastic_rhs_entries)
    stochastic_constraint_ids.update(id(con) for con,_
                                     in stochastic_matrix_entries)

    stochastic_objective = locate_annotations(
        reference_model,
        StochasticObjectiveAnnotation,
        max_allowed=1)
    if len(stochastic_objective) == 0:
        stochastic_objective = None
    else:
        assert len(stochastic_objective) == 1
        stochastic_objective = stochastic_objective[0][1]

    stochastic_varbounds = locate_annotations(
        reference_model,
        StochasticVariableBoundsAnnotation)
    if len(stochastic_varbounds) > 0:
        raise ValueError(
            "The SMPS writer does not currently support "
            "stochastic variable bounds. Invalid annotation type: %s"
            % (StochasticVariableBoundsAnnotation.__name__))

    if (stochastic_rhs is None) and \
       (stochastic_matrix is None) and \
       (stochastic_objective is None):
        raise RuntimeError(
            "No stochastic annotations found. SMPS "
            "conversion requires at least one of the following "
            "annotation types:\n - %s\n - %s\n - %s"
            % (StochasticConstraintBoundsAnnotation.__name__,
               StochasticConstraintBodyAnnotation.__name__,
               StochasticObjectiveAnnotation.__name__))

    #
    # Write the LP/MPS file once to obtain the symbol map
    #
    assert not hasattr(reference_model, "_canonical_repn")
    with WriterFactory(file_format) as writer:
        output_filename = \
            os.path.join(output_directory,
                         basename+".setup."+file_format+"."+scenario.name)
        assert 'column_order' not in io_options
        assert 'row_order' not in io_options
        output_fname, symbol_map = writer(reference_model,
                                          output_filename,
                                          lambda x: True,
                                          io_options)
        assert output_fname == output_filename
    assert hasattr(reference_model, "_canonical_repn")

    StageToVariableMap = map_variable_stages(
        scenario,
        scenario_tree,
        symbol_map,
        enforce_derived_nonanticipativity=enforce_derived_nonanticipativity)
    firststage_variable_ids = \
        set(id(var) for symbol, var, scenario_tree_id
            in StageToVariableMap[firststage.name])
    secondstage_variable_ids = \
        set(id(var) for symbol, var, scenario_tree_id
            in StageToVariableMap[secondstage.name])

    StageToConstraintMap = \
        map_constraint_stages(
            scenario,
            scenario_tree,
            symbol_map,
            stochastic_constraint_ids,
            firststage_variable_ids,
            secondstage_variable_ids)
    secondstage_constraint_ids = \
        set(id(con) for symbols, con
            in StageToConstraintMap[secondstage.name])

    assert len(scenario_tree.stages) == 2
    firststage = scenario_tree.stages[0]
    secondstage = scenario_tree.stages[1]

    # disable these as they do not need to be regenerated and
    # we will be modifiying them
    canonical_repn_cache = {}
    for block in reference_model.block_data_objects(
            active=True,
            descend_into=True):
        canonical_repn_cache[id(block)] = block._canonical_repn
        block._gen_obj_canonical_repn = False
        block._gen_con_canonical_repn = False

    #
    # Make sure the objective references all first stage variables.
    # We do this by directly modifying the canonical_repn of the
    # objective which the LP/MPS writer will reference next time we call
    # it. In addition, make sure that the first second-stage variable
    # in our column ordering also appears in the objective so that
    # ONE_VAR_CONSTANT does not get identified as the first
    # second-stage variable.
    # ** Just do NOT preprocess again until we call the writer **
    #
    objective_object = scenario._instance_objective
    assert objective_object is not None
    objective_block = objective_object.parent_block()
    objective_repn = canonical_repn_cache[id(objective_block)][objective_object]

    #
    # Create column (variable) ordering maps for LP/MPS files
    #
    column_order = ComponentMap()
    # first-stage variables
    for column_index, (symbol, var, scenario_tree_id) \
        in enumerate(StageToVariableMap[firststage.name]):
        column_order[var] = column_index
        if symbol == "RHS":
            raise RuntimeError(
                "Congratulations! You have hit an edge case. The "
                "SMPS input format forbids variables from using "
                "the symbol 'RHS'. Please rename it or use a "
                "different symbol in the output file.")
    # second-stage variables
    for column_index, (symbol, var, scenario_tree_id) \
        in enumerate(StageToVariableMap[secondstage.name],
                     len(column_order)):
        column_order[var] = column_index
        if symbol == "RHS":
            raise RuntimeError(
                "Congratulations! You have hit an edge case. The "
                "SMPS input format forbids variables from using "
                "the symbol 'RHS'. Please rename it or use a "
                "different symbol in the output file.")

    #
    # Create row (constraint) ordering maps for LP/MPS files
    #
    row_order = ComponentMap()
    # first-stage constraints
    for row_index, (symbols, con) \
        in enumerate(StageToConstraintMap[firststage.name]):
        row_order[con] = row_index
    # second-stage constraints
    for row_index, (symbols, con) \
        in enumerate(StageToConstraintMap[secondstage.name],
                     len(row_order)):
        row_order[con] = row_index

    #
    # Write the ordered LP/MPS file
    #
    output_filename = os.path.join(output_directory,
                                   basename+"."+file_format+"."+scenario.name)
    with WriterFactory(file_format) as writer:
        assert 'column_order' not in io_options
        assert 'row_order' not in io_options
        io_options['column_order'] = column_order
        io_options['row_order'] = row_order
        io_options['force_objective_constant'] = True
        output_fname, symbol_map = writer(reference_model,
                                          output_filename,
                                          lambda x: True,
                                          io_options)
        assert output_fname == output_filename

    # re-generate these maps as the LP/MPS symbol map
    # is likely different
    StageToVariableMap = map_variable_stages(
        scenario,
        scenario_tree,
        symbol_map,
        enforce_derived_nonanticipativity=enforce_derived_nonanticipativity)

    StageToConstraintMap = map_constraint_stages(
        scenario,
        scenario_tree,
        symbol_map,
        stochastic_constraint_ids,
        firststage_variable_ids,
        secondstage_variable_ids)

    # generate a few data structures that are used
    # when writing the .sto file
    constraint_symbols = ComponentMap(
        (con, symbols) for stage_name in StageToConstraintMap
        for symbols, con in StageToConstraintMap[stage_name])

    #
    # Write the explicit column ordering (variables) used
    # for the ordered LP/MPS file
    #
    firststage_variable_count = 0
    secondstage_variable_count = 0
    with open(os.path.join(output_directory,
                           basename+".col."+scenario.name),'w') as f_col:
        # first-stage variables
        for (symbol, _, _) in StageToVariableMap[firststage.name]:
            f_col.write(symbol+"\n")
            firststage_variable_count += 1
        # second-stage variables
        for (symbol, _, _) in StageToVariableMap[secondstage.name]:
            f_col.write(symbol+"\n")
            secondstage_variable_count += 1
        f_col.write("ONE_VAR_CONSTANT\n")
        secondstage_variable_count += 1

    #
    # Write the explicit row ordering (constraints) used
    # for the ordered LP/MPS file
    #
    firststage_constraint_count = 0
    secondstage_constraint_count = 0
    with open(os.path.join(output_directory,
                           basename+".row."+scenario.name),'w') as f_row:
        # the objective is always the first row in SMPS format
        f_row.write(symbol_map.byObject[id(objective_object)]+"\n")
        # first-stage constraints
        for (symbols, _) in StageToConstraintMap[firststage.name]:
            # because range constraints are split into two
            # constraints (hopefully our ordering of the r_l_
            # and r_u_ forms is the same as the LP/MPS file!)
            for symbol in symbols:
                f_row.write(symbol+"\n")
                firststage_constraint_count += 1
        # second-stage constraints
        for (symbols, _) in StageToConstraintMap[secondstage.name]:
            # because range constraints are split into two
            # constraints (hopefully our ordering of the r_l_
            # and r_u_ forms is the same as the LP/MPS file!)
            for symbol in symbols:
                f_row.write(symbol+"\n")
                secondstage_constraint_count += 1
        f_row.write("c_e_ONE_VAR_CONSTANT")
        secondstage_constraint_count += 1

    #
    # Write the .tim file
    #
    with open(os.path.join(output_directory,
                           basename+".tim."+scenario.name),'w') as f_tim:
        f_tim.write("TIME %s\n" % (basename))
        if file_format == 'mps':
            f_tim.write("PERIODS IMPLICIT\n")
            f_tim.write("    %s %s TIME1\n"
                        % (StageToVariableMap[firststage.name][0][0],
                           symbol_map.byObject[id(objective_object)]))
            symbols = StageToConstraintMap[secondstage.name][0][0]
            if len(symbols) == 1:
                # equality constraint
                assert (symbols[0].startswith('c_e_') or \
                        symbols[0].startswith('c_l_') or \
                        symbols[0].startswith('c_u_'))
                stage2_row_start = symbols[0]
            else:
                # range constraint (assumed the LP/MPS writer outputs
                # the lower range constraint first)
                symbols = sorted(symbols)
                assert (symbols[0].startswith('r_l_') or \
                        symbols[0].startswith('r_u_'))
                stage2_row_start = symbols[0]
            # don't assume there is always a second stage variable
            if len(StageToVariableMap[secondstage.name][0][0]) > 0:
                f_tim.write("    %s "
                            % (StageToVariableMap[secondstage.name][0][0]))
            else:
                f_tim.write("    ONE_VAR_CONSTANT ")
            f_tim.write("%s TIME2\n" % (stage2_row_start))
        else:
            assert file_format == "lp"
            f_tim.write("PERIODS EXPLICIT\n")
            f_tim.write("    TIME1\n")
            f_tim.write("    TIME2\n")
            line_template = "    %s %s\n"
            f_tim.write("ROWS\n")
            # the objective is always the first row in SMPS format
            f_tim.write(line_template
                        % (symbol_map.byObject[id(objective_object)],
                           "TIME1"))
            # first-stage constraints
            for (symbols, _) in StageToConstraintMap[firststage.name]:
                for symbol in symbols:
                    f_tim.write(line_template % (symbol, "TIME1"))
            # second-stage constraints
            for (symbols, _) in StageToConstraintMap[secondstage.name]:
                for symbol in symbols:
                    f_tim.write(line_template % (symbol, "TIME2"))
            f_tim.write(line_template % ("c_e_ONE_VAR_CONSTANT", "TIME2"))

            f_tim.write("COLS\n")
            # first-stage variables
            for (symbol, _, _) in StageToVariableMap[firststage.name]:
                f_tim.write(line_template % (symbol, "TIME1"))
            # second-stage variables
            for (symbol, _, _) in StageToVariableMap[secondstage.name]:
                f_tim.write(line_template % (symbol, "TIME2"))
            f_tim.write(line_template % ("ONE_VAR_CONSTANT", "TIME2"))

        f_tim.write("ENDATA\n")

    stochastic_lp_labels = set()
    stochastic_constraint_count = 0
    stochastic_secondstage_rhs_count = 0
    stochastic_firststagevar_constraint_count = 0
    stochastic_secondstagevar_constraint_count = 0
    stochastic_firststagevar_objective_count = 0
    stochastic_secondstagevar_objective_count = 0
    #
    # Write the body of the .sto file
    #
    #
    # **NOTE: In the code that follows we assume the LP/MPS
    #         writer always moves constraint body
    #         constants to the rhs and that the lower part
    #         of any range constraints are written before
    #         the upper part.
    #
    modified_constraint_lb = ComponentMap()
    modified_constraint_ub = ComponentMap()
    stochastic_rhs_count = 0
    stochastic_matrix_count = 0
    stochastic_cost_count = 0
    with open(os.path.join(output_directory,
                           basename+".sto.struct."+scenario.name),'w') as f_coords:
        with open(os.path.join(output_directory,
                               basename+".sto."+scenario.name),'w') as f_sto:
            scenario_probability = scenario.probability
            f_sto.write(" BL BLOCK1 PERIOD2 %.17g\n"
                        % (_no_negative_zero(scenario_probability)))

            #
            # Stochastic RHS
            #
            rhs_template = "    RHS    %s    %.17g\n"
            if stochastic_rhs is not None:
<<<<<<< HEAD
                for con, include_bound in stochastic_rhs_entries:
                    assert isinstance(con, _ConstraintData)
=======
                empty_rhs_annotation = False
                if stochastic_rhs.has_declarations():
                    empty_rhs_annotation = False
                    sorted_values = stochastic_rhs.expand_entries()
                    sorted_values.sort(
                        key=lambda x: x[0].name(True, constraint_name_buffer))
                    if len(sorted_values) == 0:
                        raise RuntimeError(
                            "The %s annotation was declared "
                            "with explicit entries but no active Constraint "
                            "objects were recovered from those entries."
                            % (PySP_StochasticRHSAnnotation.__name__))
                else:
                    empty_rhs_annotation = True
                    sorted_values = tuple((constraint_data, stochastic_rhs.default)
                                          for _,constraint_data
                                          in StageToConstraintMap[secondstage.name])

                for constraint_data, include_bound in sorted_values:
                    assert isinstance(constraint_data, _ConstraintData)
>>>>>>> 25dc4ec9
                    if not empty_rhs_annotation:
                        # verify that this constraint was
                        # flagged by PySP or the user as second-stage
                        if id(con) not in secondstage_constraint_ids:
                            raise RuntimeError(
                                "The constraint %s has been declared "
                                "in the %s annotation but it was not identified as "
                                "a second-stage constraint. To correct this issue, "
                                "either remove the constraint from this annotation "
                                "or manually declare it as second-stage using the "
                                "%s annotation."
<<<<<<< HEAD
                                % (con.cname(True),
                                   StochasticConstraintBoundsAnnotation.__name__,
                                   ConstraintStageAnnotation.__name__))
=======
                                % (constraint_data.name(True),
                                   PySP_StochasticRHSAnnotation.__name__,
                                   PySP_ConstraintStageAnnotation.__name__))
>>>>>>> 25dc4ec9

                    constraint_repn = \
                        canonical_repn_cache[id(con.parent_block())][con]
                    if not isinstance(constraint_repn, LinearCanonicalRepn):
                        raise RuntimeError("Only linear constraints are "
                                           "accepted for conversion to SMPS format. "
                                           "Constraint %s is not linear."
<<<<<<< HEAD
                                           % (con.cname(True)))
=======
                                           % (constraint_data.name(True)))
>>>>>>> 25dc4ec9

                    body_constant = constraint_repn.constant
                    # We are going to rewrite the core problem file
                    # with all stochastic values set to zero. This will
                    # allow an easy test for missing user annotations.
                    constraint_repn.constant = 0
                    if body_constant is None:
                        body_constant = 0.0
                    symbols = constraint_symbols[con]
                    assert len(symbols) > 0
                    for con_label in symbols:
                        if con_label.startswith('c_e_') or \
                           con_label.startswith('c_l_'):
                            assert (include_bound is True) or \
                                   (include_bound[0] is True)
                            stochastic_rhs_count += 1
                            f_sto.write(rhs_template %
                                        (con_label,
                                         _no_negative_zero(
                                             value(con.lower) - \
                                             value(body_constant))))
                            f_coords.write("RHS %s\n" % (con_label))
                            # We are going to rewrite the core problem file
                            # with all stochastic values set to zero. This will
                            # allow an easy test for missing user annotations.
                            modified_constraint_lb[con] = con.lower
                            con._lower = _deterministic_check_value
                            if con_label.startswith('c_e_'):
                                modified_constraint_ub[con] = con.upper
                                con._upper = _deterministic_check_value
                        elif con_label.startswith('r_l_') :
                            if (include_bound is True) or \
                               (include_bound[0] is True):
                                stochastic_rhs_count += 1
                                f_sto.write(rhs_template %
                                            (con_label,
                                             _no_negative_zero(
                                                 value(con.lower) - \
                                                 value(body_constant))))
                                f_coords.write("RHS %s\n" % (con_label))
                                # We are going to rewrite the core problem file
                                # with all stochastic values set to zero. This will
                                # allow an easy test for missing user annotations.
                                modified_constraint_lb[con] = con.lower
                                con._lower = _deterministic_check_value
                        elif con_label.startswith('c_u_'):
                            assert (include_bound is True) or \
                                   (include_bound[1] is True)
                            stochastic_rhs_count += 1
                            f_sto.write(rhs_template %
                                        (con_label,
                                         _no_negative_zero(
                                             value(con.upper) - \
                                             value(body_constant))))
                            f_coords.write("RHS %s\n" % (con_label))
                            # We are going to rewrite the core problem file
                            # with all stochastic values set to zero. This will
                            # allow an easy test for missing user annotations.
                            modified_constraint_ub[con] = con.upper
                            con._upper = _deterministic_check_value
                        elif con_label.startswith('r_u_'):
                            if (include_bound is True) or \
                               (include_bound[1] is True):
                                stochastic_rhs_count += 1
                                f_sto.write(rhs_template %
                                            (con_label,
                                             _no_negative_zero(
                                                 value(con.upper) - \
                                                 value(body_constant))))
                                f_coords.write("RHS %s\n" % (con_label))
                                # We are going to rewrite the core problem file
                                # with all stochastic values set to zero. This will
                                # allow an easy test for missing user annotations.
                                modified_constraint_ub[con] = con.upper
                                con._upper = _deterministic_check_value
                        else:
                            assert False

            #
            # Stochastic Matrix
            #
            matrix_template = "    %s    %s    %.17g\n"
            if stochastic_matrix is not None:
<<<<<<< HEAD
                for con, var_list in stochastic_matrix_entries:
                    assert isinstance(con, _ConstraintData)
=======
                empty_matrix_annotation = False
                if stochastic_matrix.has_declarations():
                    empty_matrix_annotation = False
                    sorted_values = stochastic_matrix.expand_entries()
                    sorted_values.sort(
                        key=lambda x: x[0].name(True, constraint_name_buffer))
                    if len(sorted_values) == 0:
                        raise RuntimeError(
                            "The %s annotation was declared "
                            "with explicit entries but no active Constraint "
                            "objects were recovered from those entries."
                            % (PySP_StochasticRHSAnnotation.__name__))
                else:
                    empty_matrix_annotation = True
                    sorted_values = tuple((constraint_data,stochastic_matrix.default)
                                          for _,constraint_data
                                          in StageToConstraintMap[secondstage.name])

                for constraint_data, var_list in sorted_values:
                    assert isinstance(constraint_data, _ConstraintData)
>>>>>>> 25dc4ec9
                    if not empty_matrix_annotation:
                        # verify that this constraint was
                        # flagged by PySP or the user as second-stage
                        if id(con) not in secondstage_constraint_ids:
                            raise RuntimeError(
                                "The constraint %s has been declared "
                                "in the %s annotation but it was not identified as "
                                "a second-stage constraint. To correct this issue, "
                                "either remove the constraint from this annotation "
                                "or manually declare it as second-stage using the "
                                "%s annotation."
<<<<<<< HEAD
                                % (con.cname(True),
                                   StochasticConstraintBodyAnnotation.__name__,
                                   ConstraintStageAnnotation.__name__))
=======
                                % (constraint_data.name(True),
                                   PySP_StochasticMatrixAnnotation.__name__,
                                   PySP_ConstraintStageAnnotation.__name__))
>>>>>>> 25dc4ec9
                    constraint_repn = \
                        canonical_repn_cache[id(con.parent_block())][con]
                    if not isinstance(constraint_repn, LinearCanonicalRepn):
                        raise RuntimeError("Only linear constraints are "
                                           "accepted for conversion to SMPS format. "
                                           "Constraint %s is not linear."
<<<<<<< HEAD
                                           % (con.cname(True)))
=======
                                           % (constraint_data.name(True)))
>>>>>>> 25dc4ec9
                    assert len(constraint_repn.variables) > 0
                    if var_list is None:
                        var_list = constraint_repn.variables
                    assert len(var_list) > 0
                    symbols = constraint_symbols[con]
                    # sort the variable list by the column ordering
                    # so that we have deterministic output
                    var_list = list(var_list)
                    var_list.sort(key=lambda _v: column_order[_v])
                    new_coefs = list(constraint_repn.linear)
                    for var in var_list:
                        assert isinstance(var, _VarData)
                        assert not var.fixed
                        var_coef = None
                        for i, (_var, coef) in enumerate(zip(constraint_repn.variables,
                                                            constraint_repn.linear)):
                            if _var is var:
                                var_coef = coef
                                # We are going to rewrite with core problem file
                                # with all stochastic values set to zero. This will
                                # allow an easy test for missing user annotations.
                                new_coefs[i] = _deterministic_check_value
                                break
                        if var_coef is None:
                            raise RuntimeError(
                                "The coefficient for variable %s has "
                                "been marked as stochastic in constraint %s using "
                                "the %s annotation, but the variable does not appear"
                                " in the canonical constraint expression."
<<<<<<< HEAD
                                % (var.cname(True),
                                   con.cname(True),
                                   StochasticConstraintBodyAnnotation.__name__))
                        var_label = symbol_map.byObject[id(var)]
=======
                                % (var_data.name(True),
                                   constraint_data.name(True),
                                   PySP_StochasticMatrixAnnotation.__name__))
                        var_label = symbol_map.byObject[id(var_data)]
>>>>>>> 25dc4ec9
                        for con_label in symbols:
                            stochastic_matrix_count += 1
                            f_sto.write(matrix_template
                                        % (var_label,
                                           con_label,
                                           _no_negative_zero(value(var_coef))))
                            f_coords.write("%s %s\n" % (var_label, con_label))

                    constraint_repn.linear = tuple(new_coefs)


            #
            # Stochastic Objective
            #
            obj_template = "    %s    %s    %.17g\n"
            if stochastic_objective is not None:
                if stochastic_objective.has_declarations():
                    sorted_values = stochastic_objective.expand_entries()
                    assert len(sorted_values) <= 1
                    if len(sorted_values) == 0:
                        raise RuntimeError(
                            "The %s annotation was declared "
                            "with explicit entries but no active Objective "
                            "objects were recovered from those entries."
                            % (StochasticObjectiveAnnotation.__name__))
                    obj, (objective_variables, include_constant) = \
                        sorted_values[0]
                    assert obj is objective_object
                else:
                    objective_variables, include_constant = \
                        stochastic_objective.default

                if not isinstance(objective_repn, LinearCanonicalRepn):
                    raise RuntimeError("Only linear stochastic objectives are "
                                       "accepted for conversion to SMPS format. "
                                       "Objective %s is not linear."
<<<<<<< HEAD
                                       % (objective_object.cname(True)))
=======
                                       % (objective_data.name(True)))
>>>>>>> 25dc4ec9
                if objective_variables is None:
                    objective_variables = objective_repn.variables
                stochastic_objective_label = symbol_map.byObject[id(objective_object)]
                # sort the variable list by the column ordering
                # so that we have deterministic output
                objective_variables = list(objective_variables)
                objective_variables.sort(key=lambda _v: column_order[_v])
                assert (len(objective_variables) > 0) or include_constant
                new_coefs = list(objective_repn.linear)
                for var in objective_variables:
                    assert isinstance(var, _VarData)
                    var_coef = None
                    for i, (_var, coef) in enumerate(zip(objective_repn.variables,
                                                        objective_repn.linear)):
                        if _var is var:
                            var_coef = coef
                            # We are going to rewrite the core problem file
                            # with all stochastic values set to zero. This will
                            # allow an easy test for missing user annotations.
                            new_coefs[i] = _deterministic_check_value
                            break
                    if var_coef is None:
                        raise RuntimeError(
                            "The coefficient for variable %s has "
                            "been marked as stochastic in objective %s using "
                            "the %s annotation, but the variable does not appear"
                            " in the canonical objective expression."
<<<<<<< HEAD
                            % (var.cname(True),
                               objective_object.cname(True),
                               StochasticObjectiveAnnotation.__name__))
                    var_label = symbol_map.byObject[id(var)]
                    stochastic_cost_count += 1
=======
                            % (var_data.name(True),
                               objective_data.name(True),
                               PySP_StochasticObjectiveAnnotation.__name__))
                    var_label = symbol_map.byObject[id(var_data)]
                    if id(var_data) in firststage_variable_ids:
                        stochastic_firststagevar_objective_count += 1
                    else:
                        stochastic_secondstagevar_objective_count += 1
>>>>>>> 25dc4ec9
                    f_sto.write(obj_template
                                % (var_label,
                                   stochastic_objective_label,
                                   _no_negative_zero(value(var_coef))))
                    f_coords.write("%s %s\n"
                                   % (var_label,
                                      stochastic_objective_label))

                objective_repn.linear = tuple(new_coefs)
                if include_constant:
                    obj_constant = objective_repn.constant
                    # We are going to rewrite the core problem file
                    # with all stochastic values set to zero. This will
                    # allow an easy test for missing user annotations.
                    objective_repn.constant = 0
                    if obj_constant is None:
                        obj_constant = 0.0
                    stochastic_cost_count += 1
                    f_sto.write(obj_template % ("ONE_VAR_CONSTANT",
                                                stochastic_objective_label,
                                                _no_negative_zero(obj_constant)))
                    f_coords.write("%s %s\n"
                                   % ("ONE_VAR_CONSTANT",
                                      stochastic_objective_label))

    #
    # Write the deterministic part of the LP/MPS-file to its own
    # file for debugging purposes
    #
    reference_model_name = reference_model.name()
    reference_model._name = "ZeroStochasticData"
    det_output_filename = \
        os.path.join(output_directory,
                     basename+"."+file_format+".det."+scenario.name)
    with WriterFactory(file_format) as writer:
        output_fname, symbol_map = writer(reference_model,
                                          det_output_filename,
                                          lambda x: True,
                                          io_options)
        assert output_fname == det_output_filename
    reference_model._name = reference_model_name

    # reset bounds on any constraints that were modified
    for con, lower in iteritems(modified_constraint_lb):
        con._lower = lower
    for con, upper in iteritems(modified_constraint_ub):
        con._upper = upper

    return (firststage_variable_count,
            secondstage_variable_count,
            firststage_constraint_count,
            secondstage_constraint_count,
            stochastic_cost_count,
            stochastic_rhs_count,
            stochastic_matrix_count)

def convert_external(output_directory,
                     basename,
                     scenario_tree_manager,
                     core_format='mps',
                     enforce_derived_nonanticipativity=False,
                     io_options=None,
                     disable_consistency_checks=False,
                     keep_scenario_files=False,
                     keep_auxiliary_files=False,
                     verbose=False):
    import pyomo.environ
    import pyomo.solvers.plugins.smanager.phpyro

    if io_options is None:
        io_options = {}

    assert os.path.exists(output_directory)

    scenario_tree = scenario_tree_manager.scenario_tree

    if scenario_tree.contains_bundles():
        raise ValueError(
            "SMPS conversion does not yet handle bundles")

    scenario_directory = os.path.join(output_directory,
                                      'scenario_files')

    if not os.path.exists(scenario_directory):
        os.mkdir(scenario_directory)

    counts = scenario_tree_manager.invoke_function(
        "_convert_external_setup",
        thisfile,
        invocation_type=InvocationType.PerScenario,
        function_args=(scenario_directory,
                       basename,
                       core_format,
                       enforce_derived_nonanticipativity,
                       io_options))

    reference_scenario = scenario_tree.scenarios[0]
    reference_scenario_name = reference_scenario.name

    (firststage_variable_count,
     secondstage_variable_count,
     firststage_constraint_count,
     secondstage_constraint_count,
     stochastic_cost_count,
     stochastic_rhs_count,
     stochastic_matrix_count) = counts[reference_scenario_name]

    #
    # Copy the reference scenario's core, row, col, and tim
    # to the output directory. The consistency checks will
    # verify that these files match across scenarios.
    #
    core_filename = os.path.join(output_directory,
                                 basename+".cor")
    _safe_remove_file(core_filename)
    shutil.copy2(os.path.join(scenario_directory,
                             (basename+"."+core_format+"."+
                              reference_scenario_name)),
                core_filename)

    core_row_filename = os.path.join(output_directory,
                                   basename+".row")
    _safe_remove_file(core_row_filename)
    shutil.copy2(os.path.join(scenario_directory,
                              (basename+".row."+
                               reference_scenario_name)),
                 core_row_filename)

    core_col_filename = os.path.join(output_directory,
                                   basename+".col")
    _safe_remove_file(core_col_filename)
    shutil.copy2(os.path.join(scenario_directory,
                              (basename+".col."+
                               reference_scenario_name)),
                 core_col_filename)

    tim_filename = os.path.join(output_directory,
                                basename+".tim")
    _safe_remove_file(tim_filename)
    shutil.copy2(os.path.join(scenario_directory,
                              (basename+".tim."+
                               reference_scenario_name)),
                 tim_filename)

    sto_struct_filename = os.path.join(output_directory,
                                       basename+".sto.struct")
    _safe_remove_file(sto_struct_filename)
    shutil.copy2(os.path.join(scenario_directory,
                              (basename+".sto.struct."+
                               reference_scenario_name)),
                 sto_struct_filename)

    core_det_filename = os.path.join(output_directory,
                                     basename+"."+core_format+".det")
    _safe_remove_file(core_det_filename)
    shutil.copy2(os.path.join(scenario_directory,
                              (basename+"."+core_format+".det."+
                               reference_scenario_name)),
                 core_det_filename)

    #
    # Merge the per-scenario .sto files into one
    #
    sto_filename = os.path.join(output_directory,
                                basename+".sto")
    _safe_remove_file(sto_filename)
    with open(sto_filename, 'w') as fdst:
        fdst.write('STOCH '+basename+'\n')
        fdst.write('BLOCKS DISCRETE REPLACE\n')
        for scenario in scenario_tree.scenarios:
            scenario_sto_filename = \
                os.path.join(scenario_directory,
                             basename+".sto."+scenario.name)
            assert os.path.exists(scenario_sto_filename)
            with open(scenario_sto_filename, 'r') as fsrc:
                shutil.copyfileobj(fsrc, fdst)
        fdst.write('ENDATA\n')

    if verbose:
        print("\nSMPS Conversion Complete")
        print("Output Saved To: "+os.path.relpath(output_directory))
        print("Basic Problem Information:")
        print(" - Variables:")
        print("   - First Stage: %d"
              % (firststage_variable_count))
        print("   - Second Stage: %d"
              % (secondstage_variable_count))
        print(" - Constraints:")
        print("   - First Stage: %d"
              % (firststage_constraint_count))
        print("   - Second Stage: %d"
              % (secondstage_constraint_count))
        print("   - Stoch. RHS Entries: %d"
              % (stochastic_rhs_count))
        print("   - Stoch. Matrix Entries: %d"
              % (stochastic_matrix_count))
        print(" - Objective:")
        print("    - Stoch. Cost Entries: %d"
              % (stochastic_cost_count))

    if not disable_consistency_checks:
        if verbose:
            print("\nStarting scenario structure consistency checks "
                  "across scenario files stored in %s."
                  % (scenario_directory))
            print("This may take some time. If this test is "
                  "prohibitively slow or can not be executed on "
                  "your system, disable it by activating the "
                  "disable_consistency_check option.")
        has_diff = False
        try:
            if not os.system('diff --help > /dev/null'):
                has_diff = True
            else:
                has_diff = False
        except:
            has_diff = False
        if verbose:
            print(" - Checking row and column ordering...")
        for scenario in scenario_tree.scenarios:
            scenario_core_row_filename = \
                os.path.join(scenario_directory,
                             basename+".row."+scenario.name)
            if has_diff:
                rc = os.system('diff -q '+scenario_core_row_filename+' '+
                               core_row_filename)
            else:
                rc = not filecmp.cmp(scenario_core_row_filename,
                                     core_row_filename,
                                     shallow=False)
            if rc:
                raise ValueError(
                    "The row ordering indicated in file '%s' does not match "
                    "that for scenario %s indicated in file '%s'. This "
                    "suggests that the same constraint is being classified "
                    "in different time stages across scenarios. Consider "
                    "manually declaring constraint stages using the %s "
                    "annotation if not already doing so, or report this "
                    "issue to the PySP developers."
                    % (core_row_filename,
                       scenario.name,
                       scenario_core_row_filename,
                       ConstraintStageAnnotation.__name__))

            scenario_core_col_filename = \
                os.path.join(scenario_directory,
                             basename+".col."+scenario.name)
            if has_diff:
                rc = os.system('diff -q '+scenario_core_col_filename+' '+
                               core_col_filename)
            else:
                rc = not filecmp.cmp(scenario_core_col_filename,
                                     core_col_filename,
                                     shallow=False)
            if rc:
                raise ValueError(
                    "The column ordering indicated in file '%s' does not "
                    "match that for scenario %s indicated in file '%s'. "
                    "This suggests that the set of variables on the model "
                    "changes across scenarios. This is not allowed by the "
                    "SMPS format. If you feel this is a developer error, "
                    "please report this issue to the PySP developers."
                    % (core_col_filename,
                       scenario.name,
                       scenario_core_col_filename))

        if verbose:
            print(" - Checking time-stage classifications...")
        for scenario in scenario_tree.scenarios:
            scenario_tim_filename = \
                os.path.join(scenario_directory,
                             basename+".tim."+scenario.name)
            if has_diff:
                rc = os.system('diff -q '+scenario_tim_filename+' '+
                               tim_filename)
            else:
                rc = not filecmp.cmp(scenario_tim_filename,
                                     tim_filename,
                                     shallow=False)
            if rc:
                raise ValueError(
                    "Main .tim file '%s' does not match .tim file for "
                    "scenario %s located at '%s'. This indicates there was "
                    "a problem translating the reference model to SMPS "
                    "format. Please make sure the problem structure is "
                    "identical over all scenarios (e.g., no. of variables, "
                    "no. of constraints), or report this issue to the PySP "
                    "developers if you feel that it is a developer error."
                    % (tim_filename,
                       scenario.name,
                       scenario_tim_filename))

        if verbose:
            print(" - Checking sparse locations of stochastic elements...")
        for scenario in scenario_tree.scenarios:
            scenario_sto_struct_filename = \
                os.path.join(scenario_directory,
                             basename+".sto.struct."+scenario.name)
            if has_diff:
                rc = os.system('diff -q '+scenario_sto_struct_filename+' '+
                               sto_struct_filename)
            else:
                rc = not filecmp.cmp(scenario_sto_struct_filename,
                                     sto_struct_filename,
                                     shallow=False)
            if rc:
                raise ValueError(
                    "The structure of stochastic entries indicated in file "
                    "'%s' does not match that for scenario %s indicated in "
                    "file '%s'. This suggests that the set of variables "
                    "appearing in some expression declared as stochastic is "
                    "changing across scenarios. If you feel this is a "
                    "developer error, please report this issue to the PySP "
                    "developers." % (sto_struct_filename,
                                     scenario.name,
                                     scenario_sto_struct_filename))

        if verbose:
            print(" - Checking deterministic sections in the core "
                  "problem file...")
        for scenario in scenario_tree.scenarios:
            scenario_core_det_filename = \
                os.path.join(scenario_directory,
                             basename+"."+core_format+".det."+scenario.name)
            if has_diff:
                rc = os.system('diff -q '+scenario_core_det_filename+' '+
                               core_det_filename)
            else:
                rc = not filecmp.cmp(scenario_core_det_filename,
                                     core_det_filename,
                                     shallow=False)
            if rc:
                raise ValueError(
                    "One or more deterministic parts of the problem found "
                    "in file '%s' do not match those for scenario %s found "
                    "in file %s. This suggests that one or more locations "
                    "of stochastic data have not been been annotated on the "
                    "reference Pyomo model. If this seems like a tolerance "
                    "issue or a developer error, please report this issue "
                    "to the PySP developers."
                    % (core_det_filename,
                       scenario.name,
                       scenario_core_det_filename))

    if not keep_auxiliary_files:
        _safe_remove_file(core_row_filename)
        _safe_remove_file(core_col_filename)
        _safe_remove_file(sto_struct_filename)
        _safe_remove_file(core_det_filename)

    if not keep_scenario_files:
        if verbose:
            print("Cleaning temporary per-scenario files")
        for scenario in scenario_tree.scenarios:

            scenario_core_row_filename = \
                os.path.join(scenario_directory,
                             basename+".row."+scenario.name)
            assert os.path.exists(scenario_core_row_filename)
            _safe_remove_file(scenario_core_row_filename)

            scenario_core_col_filename = \
                os.path.join(scenario_directory,
                             basename+".col."+scenario.name)
            assert os.path.exists(scenario_core_col_filename)
            _safe_remove_file(scenario_core_col_filename)

            scenario_tim_filename = \
                os.path.join(scenario_directory,
                             basename+".tim."+scenario.name)
            assert os.path.exists(scenario_tim_filename)
            _safe_remove_file(scenario_tim_filename)

            scenario_sto_struct_filename = \
                os.path.join(scenario_directory,
                             basename+".sto.struct."+scenario.name)
            assert os.path.exists(scenario_sto_struct_filename)
            _safe_remove_file(scenario_sto_struct_filename)

            scenario_sto_filename = \
                os.path.join(scenario_directory,
                             basename+".sto."+scenario.name)
            assert os.path.exists(scenario_sto_filename)
            _safe_remove_file(scenario_sto_filename)

            scenario_core_det_filename = \
                os.path.join(scenario_directory,
                             basename+"."+core_format+".det."+scenario.name)
            assert os.path.exists(scenario_core_det_filename)
            _safe_remove_file(scenario_core_det_filename)

            scenario_core_setup_filename = \
                os.path.join(scenario_directory,
                             basename+".setup."+core_format+"."+scenario.name)
            assert os.path.exists(scenario_core_setup_filename)
            _safe_remove_file(scenario_core_setup_filename)

            scenario_core_filename = \
                os.path.join(scenario_directory,
                             basename+"."+core_format+"."+scenario.name)
            assert os.path.exists(scenario_core_filename)
            _safe_remove_file(scenario_core_filename)

        # only delete this directory if it is empty,
        # it might have previously existed and contains
        # user files
        if len(os.listdir(scenario_directory)) == 0:
            shutil.rmtree(scenario_directory, ignore_errors=True)
    else:
        if verbose:
            print("Temporary per-scenario files are retained in "
                  "scenario_files subdirectory")
        pass

    return ProblemStats(firststage_variable_count=firststage_variable_count,
                        secondstage_variable_count=secondstage_variable_count,
                        firststage_constraint_count=firststage_constraint_count,
                        secondstage_constraint_count=secondstage_constraint_count,
                        stochastic_cost_count=stochastic_cost_count,
                        stochastic_rhs_count=stochastic_rhs_count,
                        stochastic_matrix_count=stochastic_matrix_count,
                        scenario_count=len(scenario_tree.scenarios))

def convert_embedded(output_directory,
                     basename,
                     sp,
                     core_format='mps',
                     io_options=None,
                     enforce_derived_nonanticipativity=False):

    if io_options is None:
        io_options = {}

    import pyomo.environ
    assert os.path.exists(output_directory)
    assert core_format in ('lp', 'mps')

    io_options = dict(io_options)

    if sp.has_stochastic_variable_bounds:
        raise ValueError("Problems with stochastic variables bounds "
                         "can not be converted into an embedded "
                         "SMPS representation")

    #
    # Reinterpret the stage-ness of variables on the sp by
    # pushing derived first-stage variables into the second
    # stage, or keeping them as first-stage variables with
    # non-anticipativity enforced. There is no concept of
    # derived variables in SMPS output.
    #
    first_stage_variables = []
    first_stage_variable_ids = set()
    second_stage_variables = []
    second_stage_variable_ids = set()
    assert len(sp.time_stages) == 2
    assert sorted(sp.time_stages) == sorted(sp.stage_to_variables_map)
    firststage = sp.time_stages[0]
    secondstage = sp.time_stages[1]
    for var, derived in sp.stage_to_variables_map[firststage]:
        if (not derived) or enforce_derived_nonanticipativity:
            first_stage_variables.append(var)
            first_stage_variable_ids.add(id(var))
        else:
            second_stage_variables.append(var)
            second_stage_variable_ids.add(id(var))
    for var, derived in sp.stage_to_variables_map[secondstage]:
        second_stage_variables.append(var)
        second_stage_variable_ids.add(id(var))
    # sort things to keep file output deterministic
    name_buffer = {}
    first_stage_variables.sort(key=lambda x: x.name(True, name_buffer))
    name_buffer = {}
    second_stage_variables.sort(key=lambda x: x.name(True, name_buffer))

    assert len(first_stage_variables) == \
        len(first_stage_variable_ids)
    assert len(second_stage_variables) == \
        len(second_stage_variable_ids)

    #
    # Interpret the stage-ness of constraints based on the
    # appearence of second-stage variables or stochastic data
    # (note that derived first-stage variables are considered
    #  second-stage variables)
    #
    first_stage_constraints = []
    first_stage_constraint_ids = set()
    second_stage_constraints = []
    second_stage_constraint_ids = set()
    for con in sp.reference_model.component_data_objects(
            Constraint,
            active=True,
            descend_into=True):
        constage = sp.compute_constraint_stage(
            con,
            derived_last_stage=not enforce_derived_nonanticipativity)
        if constage == firststage:
            first_stage_constraints.append(con)
            first_stage_constraint_ids.add(id(con))
        else:
            assert constage == secondstage
            second_stage_constraints.append(con)
            second_stage_constraint_ids.add(id(con))
    # sort things to keep file output deterministic
    name_buffer = {}
    first_stage_constraints.sort(key=lambda x: x.name(True, name_buffer))
    name_buffer = {}
    second_stage_constraints.sort(key=lambda x: x.name(True, name_buffer))

    #
    # Create column (variable) ordering maps for LP/MPS files
    #
    column_order = ComponentMap()
    # first stage
    for column_cntr, var in enumerate(first_stage_variables):
        column_order[var] = column_cntr
    # second stage
    for column_cntr, var in enumerate(second_stage_variables,
                                          len(column_order)):
        column_order[var] = column_cntr

    #
    # Create row (constraint) ordering maps for LP/MPS files
    #
    row_order = ComponentMap()
    # first stage
    for row_cntr, var in enumerate(first_stage_constraints):
        row_order[var] = row_cntr
    # second stage
    for row_cntr, var in enumerate(second_stage_constraints,
                                       len(row_order)):
        row_order[var] = row_cntr


    # For consistancy set all stochastic parameters to zero
    # before writing the core file (some may not have been
    # initialized with a value)
    param_vals_orig = ComponentMap()
    for paramdata in sp.stochastic_data:
        param_vals_orig[paramdata] = paramdata.value
        paramdata.value = 0

    #
    # Write the ordered LP/MPS file
    #
    output_filename = os.path.join(output_directory,
                                   basename+".cor")
    with WriterFactory(core_format) as writer:
        assert 'column_order' not in io_options
        assert 'row_order' not in io_options
        io_options['column_order'] = column_order
        io_options['row_order'] = row_order
        io_options['force_objective_constant'] = True
        output_fname, symbol_map = writer(sp.reference_model,
                                          output_filename,
                                          lambda x: True,
                                          io_options)
        assert output_fname == output_filename
    canonical_repn_cache = {}
    for block in sp.reference_model.block_data_objects(
            active=True,
            descend_into=True):
        canonical_repn_cache[id(block)] = block._canonical_repn

    # Reset stochastic parameter to their
    # original setting values
    param_vals_orig = ComponentMap()
    for paramdata, orig_val in param_vals_orig.items():
        paramdata.value = orig_val
    del param_vals_orig

    # Collect constraint symbols and deal with the fact that
    # the LP/MPS writer prepends constraint names with
    # things like 'c_e_', 'c_l_', etc depending on the
    # constraint bound type and will even split a constraint
    # into two constraints if it has two bounds
    constraint_symbols = ComponentMap()
    _reverse_alias = \
        dict((symbol, []) for symbol in symbol_map.bySymbol)
    for alias, obj_weakref in iteritems(symbol_map.aliases):
        _reverse_alias[symbol_map.byObject[id(obj_weakref())]].append(alias)
    # ** SORT POINT TO AVOID NON-DETERMINISTIC ROW ORDERING ***
    for _aliases in itervalues(_reverse_alias):
        _aliases.sort()
    for con in itertools.chain(first_stage_constraints,
                                   second_stage_constraints):
        symbol = symbol_map.byObject[id(con)]
        # if it is a range constraint this will account for
        # that fact and hold and alias for each bound
        aliases = _reverse_alias[symbol]
        constraint_symbols[con] = aliases

    """
    #
    # Write the explicit column ordering (variables) used
    # for the ordered LP/MPS file
    #
    with open(os.path.join(output_directory, basename+".col"), "w") as f_col:
        # first-stage variables
        for var in first_stage_variables:
            varid = id(var)
            if varid in symbol_map.byObject:
                f_col.write(symbol_map.byObject[varid]+"\n")
        # second-stage variables
        for var in second_stage_variables:
            varid = id(var)
            if varid in symbol_map.byObject:
                f_col.write(symbol_map.byObject[varid]+"\n")
        # the writer will always add the dummy variable
        # ONE_VAR_CONSTANT because we force to appear via
        # objective constant (even if it is zero) using the
        # 'force_objective_constant' io option
        f_col.write("ONE_VAR_CONSTANT\n")

    #
    # Write the explicit row ordering (constraints) used
    # for the ordered LP/MPS file
    #
    with open(os.path.join(output_directory, basename+".row"), "w") as f_row:
        # the objective is always the first row in SMPS format
        f_row.write(symbol_map.byObject[id(sp.objective)]+"\n")
        # first-stage constraints
        for con in first_stage_constraints:
            symbols = constraint_symbols[con]
            # because range constraints are split into two
            # constraints (hopefully our ordering of the r_l_
            # and r_u_ forms is the same as the LP/MPS file!)
            for symbol in symbols:
                f_row.write(symbol+"\n")
        # second-stage constraints
        for con in second_stage_constraints:
            symbols = constraint_symbols[con]
            # because range constraints are split into two
            # constraints (hopefully our ordering of the r_l_
            # and r_u_ forms is the same as the LP/MPS file!)
            for symbol in symbols:
                f_row.write(symbol+"\n")
        # the writer will always add the dummy variable
        # ONE_VAR_CONSTANT because we force to appear via
        # objective constant (even if it is zero) using the
        # 'force_objective_constant' io option
        f_row.write("c_e_ONE_VAR_CONSTANT")
    """

    #
    # Write the .tim file
    #
    with open(os.path.join(output_directory, basename+".tim"), "w") as f_tim:
        f_tim.write("TIME %s\n" % (basename))
        if core_format == 'mps':
            f_tim.write("PERIODS IMPLICIT\n")
            f_tim.write("    %s %s TIME1\n"
                        % (symbol_map.byObject[id(first_stage_variables[0])],
                           symbol_map.byObject[id(sp.objective)]))
            symbols = constraint_symbols[second_stage_constraints[0]]
            if len(symbols) == 1:
                # equality constraint
                assert (symbols[0].startswith('c_e_') or \
                        symbols[0].startswith('c_l_') or \
                        symbols[0].startswith('c_u_'))
                stage2_row_start = symbols[0]
            else:
                # range constraint (assumed the LP/MPS writer outputs
                # the lower range constraint first)
                symbols = sorted(symbols)
                assert (symbols[0].startswith('r_l_') or \
                        symbols[0].startswith('r_u_'))
                stage2_row_start = symbols[0]
            # don't assume there is always a second stage variable
            if id(second_stage_variables[0]) in symbol_map.byObject:
                f_tim.write("    %s "
                            % (symbol_map.byObject[id(second_stage_variables[0])]))
            else:
                f_tim.write("    ONE_VAR_CONSTANT ")
            f_tim.write("%s TIME2\n" % (stage2_row_start))
        else:
            assert core_format == "lp"
            f_tim.write("PERIODS EXPLICIT\n")
            f_tim.write("    TIME1\n")
            f_tim.write("    TIME2\n")
            line_template = "    %s %s\n"
            f_tim.write("ROWS\n")
            # the objective is always the first row in SMPS format
            f_tim.write(line_template
                        % (symbol_map.byObject[id(sp.objective)],
                           "TIME1"))
            # first-stage constraints
            for con in first_stage_constraints:
                for symbol in constraint_symbols[con]:
                    f_tim.write(line_template % (symbol, "TIME1"))
            # second-stage constraints
            for con in second_stage_constraints:
                for symbol in constraint_symbols[con]:
                    f_tim.write(line_template % (symbol, "TIME2"))
            f_tim.write(line_template % ("c_e_ONE_VAR_CONSTANT", "TIME2"))

            f_tim.write("COLS\n")
            # first-stage variables
            for var in first_stage_variables:
                varid = id(var)
                if varid in symbol_map.byObject:
                    f_tim.write(line_template % (symbol_map.byObject[varid], "TIME1"))
            # second-stage variables
            for var in second_stage_variables:
                varid = id(var)
                if varid in symbol_map.byObject:
                    f_tim.write(line_template % (symbol_map.byObject[varid], "TIME2"))
            f_tim.write(line_template % ("ONE_VAR_CONSTANT", "TIME2"))

        f_tim.write("ENDATA\n")

    #
    # Write the body of the .sto file
    #
    # **NOTE: In the code that follows we assume the LP/MPS
    #         writer always moves constraint body
    #         constants to the rhs and that the lower part
    #         of any range constraints are written before
    #         the upper part.
    #
    stochastic_data_seen = ComponentMap()
    line_template = "    %s    %s    %.17g    %.17g\n"
    with open(os.path.join(output_directory,
                           basename+".sto"),'w') as f_sto:
        f_sto.write('STOCH '+basename+'\n')
        # TODO: For the time being, we are assuming all
        #       parameter distributions are discrete
        #       tables. This header will need to change when
        #       we start supporting other distributions
        f_sto.write('INDEP         DISCRETE\n')
        constraint_name_buffer = {}
        objective_name_buffer = {}
        variable_name_buffer = {}

        #
        # Stochastic objective elements
        #

        if len(sp.objective_to_stochastic_data_map) > 0:
            assert len(sp.objective_to_stochastic_data_map) == 1
            assert list(sp.objective_to_stochastic_data_map.keys())[0] is sp.objective
            # setting compute values to False allows us to
            # extract the location of Param objects in the
            # constant or variable coefficient
            objective_repn = generate_canonical_repn(sp.objective.expr,
                                                     compute_values=False)
            if not isinstance(objective_repn, LinearCanonicalRepn):
                raise ValueError(
                    "Cannot output embedded SP representation for component "
                    "'%s'. The embedded SMPS writer does not yet handle "
                    "stochastic constraints within nonlinear expressions."
<<<<<<< HEAD
                    % (con.cname(True)))
=======
                    % (condata.name(True)))
>>>>>>> 25dc4ec9

            # sort the variable list by the column ordering
            # so that we have deterministic output
            objective_vars = list(zip(objective_repn.variables,
                                               objective_repn.linear))
            objective_vars.sort(key=lambda x: column_order[x[0]])
            if objective_repn.constant is not None:
                objective_vars.append(("ONE_VAR_CONSTANT",
                                                objective_repn.constant))
            stochastic_objective_label = symbol_map.byObject[id(sp.objective)]
            for var, varcoef in objective_vars:
                params = list(sp._collect_mutable_parameters(varcoef).values())
                stochastic_params = [p for p in params
                                     if p in sp.stochastic_data]
                # NOTE: Be sure to keep track of
                for param in stochastic_params:
                    if param in stochastic_data_seen:
                        raise ValueError(
                            "Cannot output embedded SP representation for component "
                            "'%s'. The embedded SMPS writer does not yet handle the "
                            "case where a stochastic data component appears in "
                            "multiple expressions or locations within a single "
                            "expression (e.g., multiple constraints, or multiple "
                            "variable coefficients within a constraint). The "
                            "parameter '%s' appearing in component '%s' was "
                            "previously encountered in another location in "
                            "component %s."
<<<<<<< HEAD
                            % (sp.objective.cname(True),
                               param.cname(True),
                               sp.objective.cname(True),
                               stochastic_data_seen[param].cname(True)))
=======
                            % (sp.objective.name(True),
                               pdata.name(True),
                               sp.objective.name(True),
                               stochastic_data_seen[pdata].name(True)))
>>>>>>> 25dc4ec9
                    else:
                        stochastic_data_seen[param] = sp.objective

                if len(stochastic_params) == 1:
                    paramdata = stochastic_params[0]
                    if varcoef is not paramdata:
                        # TODO: Basically need to rescale / shift
                        # the original distribution. I think both of these
                        # operations are trivial to transform any probability
                        # measure. I'm just not going to get into that right now.
                        raise ValueError(
                            "Cannot output embedded SP representation for component "
                            "'%s'. The embedded SMPS writer does not yet handle the "
                            "case where a stochastic data component appears "
                            "in an expression that defines a single variable's "
                            "coefficient. The coefficient for variable '%s' must be "
                            "exactly set to parameters '%s' in the expression."
<<<<<<< HEAD
                            % (sp.objective.cname(True),
                               (var.cname(True) if var != "ONE_VAR_CONSTANT" else "ONE_VAR_CONSTANT"),
                               paramdata.cname(True)))
=======
                            % (sp.objective.name(True),
                               (vardata.name(True) if vardata != "ONE_VAR_CONSTANT" else "ONE_VAR_CONSTANT"),
                               paramdata.name(True)))
>>>>>>> 25dc4ec9

                    # output the parameter's distribution (provided by the user)
                    distribution = sp.stochastic_data[paramdata]
                    if type(distribution) is not list:
                        # TODO: relax this when we start supporting other distributions
                        #       or add some object oriented components for defining
                        #       them.
                        raise TypeError(
                            "Invalid distribution type '%s' for stochastic "
                            "parameter '%s'. The embedded SMPS writer currently "
                            "only supports discrete table distributions defined "
                            "by a list of values or a list of (probability, value) "
                            "tuples.")
                    assert len(distribution) > 0
                    if type(distribution[0]) is not tuple:
                        uniformp = 1.0/len(distribution)
                        distribution = [(uniformp, v_) for v_ in distribution]
                    else:
                        assert len(distribution[0]) == 2
                    if not isinstance(var, _VarData):
                        assert var == "ONE_VAR_CONSTANT"
                        varlabel = var
                    else:
                        varlabel = symbol_map.byObject[id(var)]
                    for prob, val in distribution:
                        f_sto.write(line_template % (varlabel,
                                                     stochastic_objective_label,
                                                     _no_negative_zero(val),
                                                     _no_negative_zero(prob)))
                elif len(stochastic_params) > 1:
                    # TODO: Need to output a new distribution based
                    # on some mathematical expression involving
                    # multiple distributions. Might be hard for
                    # general distributions, but would not be that
                    # difficult for discrete tables.
                    raise ValueError(
                        "Cannot output embedded SP representation for component "
                        "'%s'. The embedded SMPS writer does not yet handle the "
                        "case where multiple stochastic data components appear "
                        "in an expression that defines a single variable's "
                        "coefficient. The coefficient for variable '%s' involves "
                        "stochastic parameters: %s"
<<<<<<< HEAD
                        % (sp.objective.cname(True),
                           var.cname(True),
                           [p.cname(True) for p in stochastic_params]))
=======
                        % (sp.objective.name(True),
                           vardata.name(True),
                           [p.name(True) for p in stochastic_params]))
>>>>>>> 25dc4ec9

        #
        # Stochastic constraint matrix and rhs elements
        #

        stochastic_constraints = list(sp.constraint_to_stochastic_data_map.keys())
        stochastic_constraints.sort(key=lambda x: row_order[x])
        for con in stochastic_constraints:

            # setting compute values to False allows us to
            # extract the location of Param objects in the
            # constant or variable coefficient
            constraint_repn = generate_canonical_repn(con.body,
                                                      compute_values=False)
            if not isinstance(constraint_repn, LinearCanonicalRepn):
                raise ValueError(
                    "Cannot output embedded SP representation for component "
                    "'%s'. The embedded SMPS writer does not yet handle "
                    "stochastic constraints within nonlinear expressions."
<<<<<<< HEAD
                    % (con.cname(True)))
=======
                    % (condata.name(True)))
>>>>>>> 25dc4ec9

            # sort the variable list by the column ordering
            # so that we have deterministic output
            constraint_vars = list(zip(constraint_repn.variables,
                                                constraint_repn.linear))
            constraint_vars.sort(key=lambda x: column_order[x[0]])
            constraint_vars = \
                [(var, symbol_map.byObject[id(var)], varcoef)
                 for var, varcoef in constraint_vars]

            # check if any stochastic data appears in the constant
            # falling out of the body of the constraint expression
            if (constraint_repn.constant is not None):
                # TODO: We can probably support this, just do not want to get
                #       into it right now. It also seems like this is an edge case
                #       that is hard to reproduce because _ConstraintData moves
                #       this stuff out of the body when it is build (so it won't
                #       show up in the body canonical repn)
                for param in sp._collect_mutable_parameters(constraint_repn.constant):
                    if param in sp.stochastic_data:
                        raise ValueError(
                            "Cannot output embedded SP representation for component "
                            "'%s'. The embedded SMPS writer does not yet handle the "
                            "case where a stochastic data appears in the body of a "
                            "constraint expression that must be moved to the bounds. "
                            "The constraint must be written so that the stochastic "
                            "element '%s' is a simple bound or a simple variable "
<<<<<<< HEAD
                            "coefficient." % (con.cname(True),
                                              param.cname(True)))
=======
                            "coefficient." % (condata.name(True),
                                              pdata.name(True)))
>>>>>>> 25dc4ec9

            symbols = constraint_symbols[con]
            if len(symbols) == 2:
                # TODO: We can handle range constraints (just not in the body).
                #       Will add support for range constraints with stochastic data
                #       in one or both of the bounds later.
                raise ValueError(
                    "Cannot output embedded SP representation for component "
                    "'%s'. The embedded SMPS writer does not yet handle range "
                    "constraints that have stochastic data."
<<<<<<< HEAD
                    % (con.cname(True)))
=======
                    % (condata.name(True)))
>>>>>>> 25dc4ec9

            # fix this later, for now we assume it is not a range constraint
            assert len(symbols) == 1
            stochastic_constraint_label = symbols[0]
            if stochastic_constraint_label.startswith('c_e_') or \
               stochastic_constraint_label.startswith('c_l_'):
                constraint_vars.append(("RHS","RHS",con.lower))
            elif stochastic_constraint_label.startswith('c_u_'):
                constraint_vars.append(("RHS","RHS",con.upper))

            for var, varlabel, varcoef in constraint_vars:
                params = list(sp._collect_mutable_parameters(varcoef).values())
                stochastic_params = [param for param in params
                                     if param in sp.stochastic_data]
                # NOTE: Be sure to keep track of
                for param in stochastic_params:
                    if param in stochastic_data_seen:
                        raise ValueError(
                            "Cannot output embedded SP representation for component "
                            "'%s'. The embedded SMPS writer does not yet handle the "
                            "case where a stochastic data component appears in "
                            "multiple expressions or locations within a single "
                            "expression (e.g., multiple constraints, or multiple "
                            "variable coefficients within a constraint). The "
                            "parameter '%s' appearing in component '%s' was "
                            "previously encountered in another location in "
                            "component %s."
<<<<<<< HEAD
                            % (con.cname(True),
                               param.cname(True),
                               con.cname(True),
                               stochastic_data_seen[param].cname(True)))
=======
                            % (condata.name(True),
                               pdata.name(True),
                               condata.name(True),
                               stochastic_data_seen[pdata].name(True)))
>>>>>>> 25dc4ec9
                    else:
                        stochastic_data_seen[param] = con

                if len(stochastic_params) == 1:
                    paramdata = stochastic_params[0]
                    if varcoef is not paramdata:
                        # TODO: Basically need to rescale / shift
                        # the original distribution. I think both of these
                        # operations are trivial to transform any probability
                        # measure. I'm just not going to get into that right now.
                        raise ValueError(
                            "Cannot output embedded SP representation for component "
                            "'%s'. The embedded SMPS writer does not yet handle the "
                            "case where a stochastic data component appears "
                            "in an expression that defines a single variable's "
                            "coefficient. The coefficient for variable '%s' must be "
                            "exactly set to parameters '%s' in the expression."
<<<<<<< HEAD
                            % (con.cname(True),
                               (var.cname(True) if var != "RHS" else "RHS"),
                               paramdata.cname(True)))
=======
                            % (condata.name(True),
                               (vardata.name(True) if vardata != "RHS" else "RHS"),
                               paramdata.name(True)))
>>>>>>> 25dc4ec9

                    # output the parameter's distribution (provided by the user)
                    distribution = sp.stochastic_data[paramdata]
                    if type(distribution) is not list:
                        # TODO: relax this when we start supporting other distributions
                        #       or add some object oriented components for defining
                        #       them.
                        raise TypeError(
                            "Invalid distribution type '%s' for stochastic "
                            "parameter '%s'. The embedded SMPS writer currently "
                            "only supports discrete table distributions defined "
                            "by a list of values or a list of (probability, value) "
                            "tuples.")
                    assert len(distribution) > 0
                    if type(distribution[0]) is not tuple:
                        uniformp = 1.0/len(distribution)
                        distribution = [(uniformp, v_) for v_ in distribution]
                    else:
                        assert len(distribution[0]) == 2
                    for prob, val in distribution:
                        f_sto.write(line_template % (varlabel,
                                                     stochastic_constraint_label,
                                                     _no_negative_zero(val),
                                                     _no_negative_zero(prob)))
                elif len(stochastic_params) > 1:
                    # TODO: Need to output a new distribution based
                    # on some mathematical expression involving
                    # multiple distributions. Might be hard for
                    # general distributions, but would not be that
                    # difficult for discrete tables.
                    raise ValueError(
                        "Cannot output embedded SP representation for component "
                        "'%s'. The embedded SMPS writer does not yet handle the "
                        "case where multiple stochastic data components appear "
                        "in an expression that defines a single variable's "
                        "coefficient. The coefficient for variable '%s' involves "
                        "stochastic parameters: %s"
<<<<<<< HEAD
                        % (con.cname(True),
                           var.cname(True),
                           [param.cname(True) for param in stochastic_params]))
=======
                        % (condata.name(True),
                           vardata.name(True),
                           [p.name(True) for p in stochastic_params]))
>>>>>>> 25dc4ec9
        f_sto.write("ENDATA\n")

    return symbol_map<|MERGE_RESOLUTION|>--- conflicted
+++ resolved
@@ -124,15 +124,9 @@
                 SOSConstraint,
                 active=True,
                 descend_into=False):
-<<<<<<< HEAD
             raise TypeError("SOSConstraints are not allowed with this format. "
                             "Invalid constraint: %s"
-                            % (con.cname(True)))
-=======
-            raise TypeError("SOSConstraints are not allowed with the "
-                            "SMPS format. Invalid constraint: %s"
-                            % (constraint_data.name(True)))
->>>>>>> 25dc4ec9
+                            % (con.name(True)))
 
         block_canonical_repn = getattr(block, "_canonical_repn", None)
         if block_canonical_repn is None:
@@ -152,7 +146,6 @@
             aliases = reverse_alias[symbol]
             assert len(aliases) > 0
 
-<<<<<<< HEAD
             if id(con) in stochastic_constraint_ids:
                 # there is stochastic data in this constraint
                 constraint_stage = secondstage
@@ -171,33 +164,6 @@
                             break
                         else:
                             assert id(var) in firststage_variable_ids
-=======
-            if constraint_stage_assignments is not None:
-                assigned_constraint_stage_id = constraint_stage_assignments.get(constraint_data, None)
-                if assigned_constraint_stage_id is None:
-                    raise ValueError(
-                        "The %s annotation type was found on the model but "
-                        "no stage declaration was provided for constraint %s."
-                        % (PySP_ConstraintStageAnnotation.__name__,
-                           constraint_data.name(True)))
-                elif assigned_constraint_stage_id == 1:
-                    if constraint_stage is secondstage:
-                        raise RuntimeError(
-                            "The %s annotation declared constraint %s as first-stage, "
-                            "but this constraint contains references to second-stage variables."
-                            % (PySP_ConstraintStageAnnotation.__name__,
-                               constraint_data.name(True)))
-                elif assigned_constraint_stage_id == 2:
-                    # override the inferred stage-ness (whether or not it was first- or second-stage)
-                    constraint_stage = secondstage
-                else:
-                    raise ValueError(
-                        "The %s annotation was declared with an invalid value (%s) "
-                        "for constraint %s. Valid values are 1 or 2."
-                        % (PySP_ConstraintStageAnnotation.__name__,
-                           assigned_constraint_stage_id,
-                           constraint_data.name(True)))
->>>>>>> 25dc4ec9
 
             StageToConstraintMap[constraint_stage.name].\
                 append((aliases, con))
@@ -238,7 +204,7 @@
             descend_into=True):
         if id(var) not in symbolmap_byObject:
             continue
-<<<<<<< HEAD
+
         symbol = symbolmap_byObject[id(var)]
         scenario_tree_id = scenariotree_byObject.get(id(var), None)
         if scenario_tree_id in firststage_standard_variables:
@@ -250,112 +216,11 @@
              (scenario_tree_id in secondstage_variables) or \
              (scenario_tree_id is None):
             SecondStageVars[symbol] = (var, scenario_tree_id)
-=======
-        try:
-            symbol = byObject[id(vardata)]
-        except KeyError:
-            raise ValueError("Variable with name '%s' was declared "
-                             "on the scenario tree but did not appear "
-                             "in the reference scenario LP/MPS file."
-                             % (vardata.name(True)))
-        if symbol == "RHS":
-            raise RuntimeError(
-                "Congratulations! You have hit an edge case. The "
-                "SMPS input format forbids variables from having "
-                "the name 'RHS'. Please rename it")
-        if scenario_tree_id in firststage_blended_variables:
-            FirstStageVars[symbol] = (vardata, scenario_tree_id)
-        elif (scenario_tree_id in rootnode._derived_variable_ids) or \
-             (scenario_tree_id in stagetwo_node._variable_ids):
-            SecondStageVars[symbol] = (vardata, scenario_tree_id)
->>>>>>> 25dc4ec9
+
         else:
             # More than two stages?
             assert False
 
-<<<<<<< HEAD
-=======
-        all_vars_on_tree.append(symbol)
-
-    for stage in scenario_tree.stages:
-        cost_variable_name, cost_variable_index = \
-            stage._cost_variable
-        stage_cost_component = \
-            reference_model.\
-            find_component(cost_variable_name)
-        if stage_cost_component.type() is not Expression:
-            raise RuntimeError(
-                "All StageCost objects must be declared "
-                "as Expression components when using this tool")
-
-    # The *ONLY* case where we allow variables to exist on the
-    # model that were not declared on the scenario tree is when
-    # they are autogenerated by a Piecewise component
-
-    # For now we just assume all auxiliary Piecewise variables
-    # are SecondStage
-    for block in piecewise_blocks:
-        for vardata in block.component_data_objects(Var,
-                                                    descend_into=False):
-            symbol = byObject[id(vardata)]
-            SecondStageVars[symbol] = (vardata, scenario_tree_id)
-            all_vars_on_tree.append(symbol)
-
-    # Make sure every variable on the model has been
-    # declared on the scenario tree
-    if len(all_vars_on_tree) != all_vars_cnt:
-        print("**** THERE IS A PROBLEM ****")
-        print("Not all model variables are on the "
-              "scenario tree. Investigating...")
-        all_vars = set()
-        tmp_buffer = {}
-        for block in reference_model.block_data_objects(
-                active=True,
-                descend_into=True):
-            all_vars.update(
-                vardata.name(True, tmp_buffer) \
-                for vardata in block.component_data_objects
-                (Var, descend_into=False))
-
-        tree_vars = set()
-        for scenario_tree_id, vardata in \
-            iteritems(reference_model.\
-                      _ScenarioTreeSymbolMap.bySymbol):
-            tree_vars.add(vardata.name(True, tmp_buffer))
-        cost_vars = set()
-        for stage in scenario_tree.stages:
-            cost_variable_name, cost_variable_index = \
-                stage._cost_variable
-            stage_cost_component = \
-                reference_model.\
-                find_component(cost_variable_name)
-            if stage_cost_component.type() is not Expression:
-                cost_vars.add(
-                    stage_cost_component[cost_variable_index].\
-                    name(True, tmp_buffer))
-
-        print("Number of Scenario Tree Variables "
-              "(found in LP/MPS file): "+str(len(tree_vars)))
-        print("Number of Scenario Tree Cost Variables "
-               "(found in LP/MPS file): "+str(len(cost_vars)))
-        print("Number of Variables Found on Model: "
-              +str(len(all_vars)))
-        print("Variables Missing from Scenario Tree "
-              "(or LP/MPS file):"+str(all_vars-tree_vars-cost_vars))
-        raise RuntimeError("Failed verify that all model variables "
-                           "have been declared on the scenario tree")
-
-    # A necessary but not sufficient sanity check to make sure the
-    # second stage variable sets are the same for all
-    # scenarios. This is not required by pysp, but I think this
-    # assumption is made in the rest of the code here
-    for tree_node in stagetwo._tree_nodes:
-        assert len(stagetwo_node._variable_ids) == \
-            len(tree_node._variable_ids)
-
-    assert len(scenario_tree.stages) == 2
-
->>>>>>> 25dc4ec9
     StageToVariableMap = {}
     StageToVariableMap[firststage.name] = \
         [(symbol,
@@ -454,7 +319,7 @@
             empty_rhs_annotation = False
             stochastic_rhs_entries = stochastic_rhs.expand_entries()
             stochastic_rhs_entries.sort(
-                key=lambda x: x[0].cname(True, constraint_name_buffer))
+                key=lambda x: x[0].name(True, constraint_name_buffer))
             if len(stochastic_rhs_entries) == 0:
                 raise RuntimeError(
                     "The %s annotation was declared "
@@ -482,7 +347,7 @@
             empty_matrix_annotation = False
             stochastic_matrix_entries = stochastic_matrix.expand_entries()
             stochastic_matrix_entries.sort(
-                key=lambda x: x[0].cname(True, constraint_name_buffer))
+                key=lambda x: x[0].name(True, constraint_name_buffer))
             if len(stochastic_matrix_entries) == 0:
                 raise RuntimeError(
                     "The %s annotation was declared "
@@ -826,31 +691,8 @@
             #
             rhs_template = "    RHS    %s    %.17g\n"
             if stochastic_rhs is not None:
-<<<<<<< HEAD
                 for con, include_bound in stochastic_rhs_entries:
                     assert isinstance(con, _ConstraintData)
-=======
-                empty_rhs_annotation = False
-                if stochastic_rhs.has_declarations():
-                    empty_rhs_annotation = False
-                    sorted_values = stochastic_rhs.expand_entries()
-                    sorted_values.sort(
-                        key=lambda x: x[0].name(True, constraint_name_buffer))
-                    if len(sorted_values) == 0:
-                        raise RuntimeError(
-                            "The %s annotation was declared "
-                            "with explicit entries but no active Constraint "
-                            "objects were recovered from those entries."
-                            % (PySP_StochasticRHSAnnotation.__name__))
-                else:
-                    empty_rhs_annotation = True
-                    sorted_values = tuple((constraint_data, stochastic_rhs.default)
-                                          for _,constraint_data
-                                          in StageToConstraintMap[secondstage.name])
-
-                for constraint_data, include_bound in sorted_values:
-                    assert isinstance(constraint_data, _ConstraintData)
->>>>>>> 25dc4ec9
                     if not empty_rhs_annotation:
                         # verify that this constraint was
                         # flagged by PySP or the user as second-stage
@@ -862,15 +704,9 @@
                                 "either remove the constraint from this annotation "
                                 "or manually declare it as second-stage using the "
                                 "%s annotation."
-<<<<<<< HEAD
-                                % (con.cname(True),
+                                % (con.name(True),
                                    StochasticConstraintBoundsAnnotation.__name__,
                                    ConstraintStageAnnotation.__name__))
-=======
-                                % (constraint_data.name(True),
-                                   PySP_StochasticRHSAnnotation.__name__,
-                                   PySP_ConstraintStageAnnotation.__name__))
->>>>>>> 25dc4ec9
 
                     constraint_repn = \
                         canonical_repn_cache[id(con.parent_block())][con]
@@ -878,11 +714,7 @@
                         raise RuntimeError("Only linear constraints are "
                                            "accepted for conversion to SMPS format. "
                                            "Constraint %s is not linear."
-<<<<<<< HEAD
-                                           % (con.cname(True)))
-=======
-                                           % (constraint_data.name(True)))
->>>>>>> 25dc4ec9
+                                           % (con.name(True)))
 
                     body_constant = constraint_repn.constant
                     # We are going to rewrite the core problem file
@@ -966,31 +798,8 @@
             #
             matrix_template = "    %s    %s    %.17g\n"
             if stochastic_matrix is not None:
-<<<<<<< HEAD
                 for con, var_list in stochastic_matrix_entries:
                     assert isinstance(con, _ConstraintData)
-=======
-                empty_matrix_annotation = False
-                if stochastic_matrix.has_declarations():
-                    empty_matrix_annotation = False
-                    sorted_values = stochastic_matrix.expand_entries()
-                    sorted_values.sort(
-                        key=lambda x: x[0].name(True, constraint_name_buffer))
-                    if len(sorted_values) == 0:
-                        raise RuntimeError(
-                            "The %s annotation was declared "
-                            "with explicit entries but no active Constraint "
-                            "objects were recovered from those entries."
-                            % (PySP_StochasticRHSAnnotation.__name__))
-                else:
-                    empty_matrix_annotation = True
-                    sorted_values = tuple((constraint_data,stochastic_matrix.default)
-                                          for _,constraint_data
-                                          in StageToConstraintMap[secondstage.name])
-
-                for constraint_data, var_list in sorted_values:
-                    assert isinstance(constraint_data, _ConstraintData)
->>>>>>> 25dc4ec9
                     if not empty_matrix_annotation:
                         # verify that this constraint was
                         # flagged by PySP or the user as second-stage
@@ -1002,26 +811,18 @@
                                 "either remove the constraint from this annotation "
                                 "or manually declare it as second-stage using the "
                                 "%s annotation."
-<<<<<<< HEAD
-                                % (con.cname(True),
+                                % (con.name(True),
                                    StochasticConstraintBodyAnnotation.__name__,
                                    ConstraintStageAnnotation.__name__))
-=======
-                                % (constraint_data.name(True),
-                                   PySP_StochasticMatrixAnnotation.__name__,
-                                   PySP_ConstraintStageAnnotation.__name__))
->>>>>>> 25dc4ec9
+
                     constraint_repn = \
                         canonical_repn_cache[id(con.parent_block())][con]
                     if not isinstance(constraint_repn, LinearCanonicalRepn):
                         raise RuntimeError("Only linear constraints are "
                                            "accepted for conversion to SMPS format. "
                                            "Constraint %s is not linear."
-<<<<<<< HEAD
-                                           % (con.cname(True)))
-=======
-                                           % (constraint_data.name(True)))
->>>>>>> 25dc4ec9
+                                           % (con.name(True)))
+
                     assert len(constraint_repn.variables) > 0
                     if var_list is None:
                         var_list = constraint_repn.variables
@@ -1051,17 +852,11 @@
                                 "been marked as stochastic in constraint %s using "
                                 "the %s annotation, but the variable does not appear"
                                 " in the canonical constraint expression."
-<<<<<<< HEAD
-                                % (var.cname(True),
-                                   con.cname(True),
+                                % (var.name(True),
+                                   con.name(True),
                                    StochasticConstraintBodyAnnotation.__name__))
                         var_label = symbol_map.byObject[id(var)]
-=======
-                                % (var_data.name(True),
-                                   constraint_data.name(True),
-                                   PySP_StochasticMatrixAnnotation.__name__))
-                        var_label = symbol_map.byObject[id(var_data)]
->>>>>>> 25dc4ec9
+
                         for con_label in symbols:
                             stochastic_matrix_count += 1
                             f_sto.write(matrix_template
@@ -1098,11 +893,8 @@
                     raise RuntimeError("Only linear stochastic objectives are "
                                        "accepted for conversion to SMPS format. "
                                        "Objective %s is not linear."
-<<<<<<< HEAD
-                                       % (objective_object.cname(True)))
-=======
-                                       % (objective_data.name(True)))
->>>>>>> 25dc4ec9
+                                       % (objective_object.name(True)))
+
                 if objective_variables is None:
                     objective_variables = objective_repn.variables
                 stochastic_objective_label = symbol_map.byObject[id(objective_object)]
@@ -1130,22 +922,12 @@
                             "been marked as stochastic in objective %s using "
                             "the %s annotation, but the variable does not appear"
                             " in the canonical objective expression."
-<<<<<<< HEAD
-                            % (var.cname(True),
-                               objective_object.cname(True),
+                            % (var.name(True),
+                               objective_object.name(True),
                                StochasticObjectiveAnnotation.__name__))
                     var_label = symbol_map.byObject[id(var)]
                     stochastic_cost_count += 1
-=======
-                            % (var_data.name(True),
-                               objective_data.name(True),
-                               PySP_StochasticObjectiveAnnotation.__name__))
-                    var_label = symbol_map.byObject[id(var_data)]
-                    if id(var_data) in firststage_variable_ids:
-                        stochastic_firststagevar_objective_count += 1
-                    else:
-                        stochastic_secondstagevar_objective_count += 1
->>>>>>> 25dc4ec9
+
                     f_sto.write(obj_template
                                 % (var_label,
                                    stochastic_objective_label,
@@ -1898,11 +1680,7 @@
                     "Cannot output embedded SP representation for component "
                     "'%s'. The embedded SMPS writer does not yet handle "
                     "stochastic constraints within nonlinear expressions."
-<<<<<<< HEAD
-                    % (con.cname(True)))
-=======
-                    % (condata.name(True)))
->>>>>>> 25dc4ec9
+                    % (con.name(True)))
 
             # sort the variable list by the column ordering
             # so that we have deterministic output
@@ -1930,17 +1708,11 @@
                             "parameter '%s' appearing in component '%s' was "
                             "previously encountered in another location in "
                             "component %s."
-<<<<<<< HEAD
-                            % (sp.objective.cname(True),
-                               param.cname(True),
-                               sp.objective.cname(True),
-                               stochastic_data_seen[param].cname(True)))
-=======
                             % (sp.objective.name(True),
-                               pdata.name(True),
+                               param.name(True),
                                sp.objective.name(True),
-                               stochastic_data_seen[pdata].name(True)))
->>>>>>> 25dc4ec9
+                               stochastic_data_seen[param].name(True)))
+
                     else:
                         stochastic_data_seen[param] = sp.objective
 
@@ -1958,15 +1730,9 @@
                             "in an expression that defines a single variable's "
                             "coefficient. The coefficient for variable '%s' must be "
                             "exactly set to parameters '%s' in the expression."
-<<<<<<< HEAD
-                            % (sp.objective.cname(True),
-                               (var.cname(True) if var != "ONE_VAR_CONSTANT" else "ONE_VAR_CONSTANT"),
-                               paramdata.cname(True)))
-=======
                             % (sp.objective.name(True),
-                               (vardata.name(True) if vardata != "ONE_VAR_CONSTANT" else "ONE_VAR_CONSTANT"),
+                               (var.name(True) if var != "ONE_VAR_CONSTANT" else "ONE_VAR_CONSTANT"),
                                paramdata.name(True)))
->>>>>>> 25dc4ec9
 
                     # output the parameter's distribution (provided by the user)
                     distribution = sp.stochastic_data[paramdata]
@@ -2009,15 +1775,9 @@
                         "in an expression that defines a single variable's "
                         "coefficient. The coefficient for variable '%s' involves "
                         "stochastic parameters: %s"
-<<<<<<< HEAD
-                        % (sp.objective.cname(True),
-                           var.cname(True),
-                           [p.cname(True) for p in stochastic_params]))
-=======
                         % (sp.objective.name(True),
-                           vardata.name(True),
+                           var.name(True),
                            [p.name(True) for p in stochastic_params]))
->>>>>>> 25dc4ec9
 
         #
         # Stochastic constraint matrix and rhs elements
@@ -2037,11 +1797,7 @@
                     "Cannot output embedded SP representation for component "
                     "'%s'. The embedded SMPS writer does not yet handle "
                     "stochastic constraints within nonlinear expressions."
-<<<<<<< HEAD
-                    % (con.cname(True)))
-=======
-                    % (condata.name(True)))
->>>>>>> 25dc4ec9
+                    % (con.name(True)))
 
             # sort the variable list by the column ordering
             # so that we have deterministic output
@@ -2069,13 +1825,8 @@
                             "constraint expression that must be moved to the bounds. "
                             "The constraint must be written so that the stochastic "
                             "element '%s' is a simple bound or a simple variable "
-<<<<<<< HEAD
-                            "coefficient." % (con.cname(True),
-                                              param.cname(True)))
-=======
-                            "coefficient." % (condata.name(True),
-                                              pdata.name(True)))
->>>>>>> 25dc4ec9
+                            "coefficient." % (con.name(True),
+                                              param.name(True)))
 
             symbols = constraint_symbols[con]
             if len(symbols) == 2:
@@ -2086,11 +1837,7 @@
                     "Cannot output embedded SP representation for component "
                     "'%s'. The embedded SMPS writer does not yet handle range "
                     "constraints that have stochastic data."
-<<<<<<< HEAD
-                    % (con.cname(True)))
-=======
-                    % (condata.name(True)))
->>>>>>> 25dc4ec9
+                    % (con.name(True)))
 
             # fix this later, for now we assume it is not a range constraint
             assert len(symbols) == 1
@@ -2118,17 +1865,11 @@
                             "parameter '%s' appearing in component '%s' was "
                             "previously encountered in another location in "
                             "component %s."
-<<<<<<< HEAD
-                            % (con.cname(True),
-                               param.cname(True),
-                               con.cname(True),
-                               stochastic_data_seen[param].cname(True)))
-=======
-                            % (condata.name(True),
-                               pdata.name(True),
-                               condata.name(True),
-                               stochastic_data_seen[pdata].name(True)))
->>>>>>> 25dc4ec9
+                            % (con.name(True),
+                               param.name(True),
+                               con.name(True),
+                               stochastic_data_seen[param].name(True)))
+
                     else:
                         stochastic_data_seen[param] = con
 
@@ -2146,15 +1887,9 @@
                             "in an expression that defines a single variable's "
                             "coefficient. The coefficient for variable '%s' must be "
                             "exactly set to parameters '%s' in the expression."
-<<<<<<< HEAD
-                            % (con.cname(True),
-                               (var.cname(True) if var != "RHS" else "RHS"),
-                               paramdata.cname(True)))
-=======
-                            % (condata.name(True),
-                               (vardata.name(True) if vardata != "RHS" else "RHS"),
+                            % (con.name(True),
+                               (var.name(True) if var != "RHS" else "RHS"),
                                paramdata.name(True)))
->>>>>>> 25dc4ec9
 
                     # output the parameter's distribution (provided by the user)
                     distribution = sp.stochastic_data[paramdata]
@@ -2192,15 +1927,10 @@
                         "in an expression that defines a single variable's "
                         "coefficient. The coefficient for variable '%s' involves "
                         "stochastic parameters: %s"
-<<<<<<< HEAD
-                        % (con.cname(True),
-                           var.cname(True),
-                           [param.cname(True) for param in stochastic_params]))
-=======
-                        % (condata.name(True),
-                           vardata.name(True),
-                           [p.name(True) for p in stochastic_params]))
->>>>>>> 25dc4ec9
+                        % (con.name(True),
+                           var.name(True),
+                           [param.name(True) for param in stochastic_params]))
+
         f_sto.write("ENDATA\n")
 
     return symbol_map