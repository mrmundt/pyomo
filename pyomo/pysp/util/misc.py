--- conflicted
+++ resolved
@@ -513,37 +513,4 @@
             _kill(dispatcher_process)
             dispatcher_port = None
             dispatcher_process = None
-<<<<<<< HEAD
-    return dispatcher_process, dispatcher_port
-
-#class _EnumValueWithData(EnumValue):
-class _EnumValueWithData(object):
-    """A subclass of pyutilib.enum.EnumValue that carries additional data.
-
-    The data carried by the _EnumValueWithData object does not affect
-    equality checks with other instances of the same enumerated value,
-    nor does it affect containment checks in the owning Enum
-    container.
-
-    """
-    def __init__(self, check_type, *args, **kwds):
-        super(_EnumValueWithData, self).__init__(*args, **kwds)
-        self._data = None
-        self._check_type = check_type
-    @property
-    def data(self):
-        return self._data
-    def __repr__(self):
-        return (super(_EnumValueWithData, self).__repr__() + \
-                ": %s" % (self.data))
-    def __call__(self, data):
-        self._check_type(data)
-        obj = self.__class__(self._check_type,
-                             self.enumtype,
-                             self.index,
-                             self.key)
-        obj._data = data
-        return obj
-=======
-    return dispatcher_process, dispatcher_port
->>>>>>> e021c095
+    return dispatcher_process, dispatcher_port