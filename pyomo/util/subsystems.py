--- conflicted
+++ resolved
@@ -216,14 +216,12 @@
         self._ip = -1 # Index pointer for iteration
 
         if to_reset is None:
-<<<<<<< HEAD
-            # Input values will be set repeatedly by iterating over this object.
-            # We would like to reset them to original values to make this
-            # functionality less intrusive.
-            to_reset = [var for var in input_values]
-=======
+            # Input values will be set repeatedly by iterating over this
+            # object. Output values will presumably be altered by some
+            # solve within this context. We would like to reset these to
+            # their original values to make this functionality less
+            # intrusive.
             to_reset = list(input_values) + list(output)
->>>>>>> 0bc20b97
         else:
             to_reset.extend(var for var in input_values)
             to_reset.extend(var for var in output)
