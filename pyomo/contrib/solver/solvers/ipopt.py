--- conflicted
+++ resolved
@@ -367,13 +367,6 @@
                 dname = config.working_dir
             if not os.path.exists(dname):
                 os.mkdir(dname)
-<<<<<<< HEAD
-            basename = os.path.join(dname, model.name or 'unknown')
-            if os.path.exists(basename + '.nl'):
-                raise RuntimeError(
-                    f"NL file with the same name {basename + '.nl'} already exists!"
-                )
-=======
             # Because we are just "making up" a file name, it is better
             # to always generate a consistent and legal name, rather
             # than blindly follow what the user gave us.  We will use
@@ -399,7 +392,6 @@
                     raise RuntimeError(
                         f"Solver interface file {basename + ext} already exists!"
                     )
->>>>>>> 7deb9125
             # Note: the ASL has an issue where string constants written
             # to the NL file (e.g. arguments in external functions) MUST
             # be terminated with '\n' regardless of platform.  We will
