--- conflicted
+++ resolved
@@ -361,52 +361,6 @@
                     proven_infeasible = True
                     nl_info = None
                 timer.stop('write_nl_file')
-<<<<<<< HEAD
-=======
-            if not proven_infeasible and len(nl_info.variables) > 0:
-                # Get a copy of the environment to pass to the subprocess
-                env = os.environ.copy()
-                if nl_info.external_function_libraries:
-                    env['AMPLFUNC'] = amplfunc_merge(
-                        env, *nl_info.external_function_libraries
-                    )
-                # Write the opt_file, if there should be one; return a bool to say
-                # whether or not we have one (so we can correctly build the command line)
-                opt_file = self._write_options_file(
-                    filename=basename, options=config.solver_options
-                )
-                # Call ipopt - passing the files via the subprocess
-                cmd = self._create_command_line(
-                    basename=basename, config=config, opt_file=opt_file
-                )
-                # this seems silly, but we have to give the subprocess slightly longer to finish than
-                # ipopt
-                if config.time_limit is not None:
-                    timeout = config.time_limit + min(
-                        max(1.0, 0.01 * config.time_limit), 100
-                    )
-                else:
-                    timeout = None
-
-                ostreams = [io.StringIO()] + config.tee
-                with TeeStream(*ostreams) as t:
-                    timer.start('subprocess')
-                    process = subprocess.run(
-                        cmd,
-                        timeout=timeout,
-                        env=env,
-                        universal_newlines=True,
-                        stdout=t.STDOUT,
-                        stderr=t.STDERR,
-                        check=False,
-                    )
-                    timer.stop('subprocess')
-                    # This is the stuff we need to parse to get the iterations
-                    # and time
-                    (iters, ipopt_time_nofunc, ipopt_time_func, ipopt_total_time) = (
-                        self._parse_ipopt_output(ostreams[0])
-                    )
->>>>>>> 0b582943
 
             results = self._solve(proven_infeasible, nl_info, config, timer, basename)
 
@@ -474,9 +428,9 @@
             # Get a copy of the environment to pass to the subprocess
             env = os.environ.copy()
             if nl_info.external_function_libraries:
-                if env.get('AMPLFUNC'):
-                    nl_info.external_function_libraries.append(env.get('AMPLFUNC'))
-                env['AMPLFUNC'] = "\n".join(nl_info.external_function_libraries)
+                env['AMPLFUNC'] = amplfunc_merge(
+                    env, *nl_info.external_function_libraries
+                )
             # Write the opt_file, if there should be one; return a bool to say
             # whether or not we have one (so we can correctly build the command line)
             opt_file = self._write_options_file(
