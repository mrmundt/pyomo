#  ___________________________________________________________________________
#
#  Pyomo: Python Optimization Modeling Objects
#  Copyright 2017 National Technology and Engineering Solutions of Sandia, LLC
#  Under the terms of Contract DE-NA0003525 with National Technology and 
#  Engineering Solutions of Sandia, LLC, the U.S. Government retains certain 
#  rights in this software.
#  This software is distributed under the 3-clause BSD License.
#  ___________________________________________________________________________

"""Tests for the GDPopt solver plugin."""
import logging
from math import fabs
from os.path import join, normpath

from io import StringIO

import pyomo.common.unittest as unittest
from pyomo.common.log import LoggingIntercept
from pyomo.common.collections import Bunch
from pyomo.common.fileutils import import_file
from pyomo.contrib.gdpopt.GDPopt import GDPoptSolver
from pyomo.contrib.gdpopt.data_class import GDPoptSolveData
from pyomo.contrib.gdpopt.mip_solve import solve_linear_GDP
from pyomo.contrib.gdpopt.util import is_feasible, time_code
from pyomo.environ import ( ConcreteModel, Objective, SolverFactory, Var, value,
<<<<<<< HEAD
                            Integers, Block, Constraint, maximize, sqrt)
=======
                            Integers, Block, Constraint, maximize,
                            LogicalConstraint, sqrt)
>>>>>>> f8c4b04e
from pyomo.gdp import Disjunct, Disjunction
from pyomo.gdp.tests import models
from pyomo.contrib.mcpp.pyomo_mcpp import mcpp_available
from pyomo.opt import TerminationCondition
from pyomo.core.expr.sympy_tools import sympy_available

from pyomo.common.fileutils import PYOMO_ROOT_DIR
exdir = normpath(join(PYOMO_ROOT_DIR, 'examples', 'gdp'))

mip_solver = 'glpk'
nlp_solver = 'ipopt'
global_nlp_solver = 'baron'
global_nlp_solver_args = dict()
minlp_solver = 'baron'
LOA_solvers = (mip_solver, nlp_solver)
GLOA_solvers = (mip_solver, global_nlp_solver, minlp_solver)
LOA_solvers_available = all(SolverFactory(s).available() for s in LOA_solvers)
GLOA_solvers_available = all(SolverFactory(s).available() for s in GLOA_solvers)
license_available = SolverFactory(global_nlp_solver).license_is_valid() if \
                    GLOA_solvers_available else False


class TestGDPoptUnit(unittest.TestCase):
    """Real unit tests for GDPopt"""

    @unittest.skipUnless(SolverFactory(mip_solver).available(), 
                         "MIP solver not available")
    def test_solve_linear_GDP_unbounded(self):
        m = ConcreteModel()
        m.GDPopt_utils = Block()
        m.x = Var(bounds=(-1, 10))
        m.y = Var(bounds=(2, 3))
        m.z = Var()
        m.d = Disjunction(expr=[
            [m.x + m.y >= 5], [m.x - m.y <= 3]
        ])
        m.o = Objective(expr=m.z)
        m.GDPopt_utils.variable_list = [m.x, m.y, m.z]
        m.GDPopt_utils.disjunct_list = [m.d._autodisjuncts[0],
                                        m.d._autodisjuncts[1]]
        output = StringIO()
        with LoggingIntercept(output, 'pyomo.contrib.gdpopt', logging.WARNING):
            solver_data = GDPoptSolveData()
            solver_data.timing = Bunch()
            with time_code(solver_data.timing, 'main', is_main_timer=True):
                solve_linear_GDP(m, solver_data,
                                 GDPoptSolver.CONFIG(dict(mip_solver=mip_solver,
                                                          strategy='LOA')))
            self.assertIn("Linear GDP was unbounded. Resolving with arbitrary "
                          "bound values", output.getvalue().strip())

    @unittest.skipUnless(SolverFactory(mip_solver).available(), 
                         "MIP solver not available")
    def test_solve_lp(self):
        m = ConcreteModel()
        m.x = Var(bounds=(-5, 5))
        m.c = Constraint(expr=m.x >= 1)
        m.o = Objective(expr=m.x)
        output = StringIO()
        with LoggingIntercept(output, 'pyomo.contrib.gdpopt', logging.INFO):
            SolverFactory('gdpopt').solve(m, mip_solver=mip_solver,
                                          strategy='LOA')
            self.assertIn("Your model is an LP (linear program).",
                          output.getvalue().strip())
            self.assertAlmostEqual(value(m.o.expr), 1)

    @unittest.skipUnless(SolverFactory(nlp_solver).available(), 
                         'NLP solver not available')
    def test_solve_nlp(self):
        m = ConcreteModel()
        m.x = Var(bounds=(-5, 5))
        m.c = Constraint(expr=m.x >= 1)
        m.o = Objective(expr=m.x ** 2)
        output = StringIO()
        with LoggingIntercept(output, 'pyomo.contrib.gdpopt', logging.INFO):
            SolverFactory('gdpopt').solve(m, nlp_solver=nlp_solver,
                                          strategy='LOA')
            self.assertIn("Your model is an NLP (nonlinear program).",
                          output.getvalue().strip())
            self.assertAlmostEqual(value(m.o.expr), 1)

    @unittest.skipUnless(SolverFactory(mip_solver).available(), 
                         "MIP solver not available")
    def test_solve_constant_obj(self):
        m = ConcreteModel()
        m.x = Var(bounds=(-5, 5))
        m.c = Constraint(expr=m.x >= 1)
        m.o = Objective(expr=1)
        output = StringIO()
        with LoggingIntercept(output, 'pyomo.contrib.gdpopt', logging.INFO):
            SolverFactory('gdpopt').solve(m, mip_solver=mip_solver,
                                          strategy='LOA')
            self.assertIn("Your model is an LP (linear program).",
                          output.getvalue().strip())
            self.assertAlmostEqual(value(m.o.expr), 1)

    @unittest.skipUnless(SolverFactory(nlp_solver).available(), 
                         'NLP solver not available')
    def test_no_objective(self):
        m = ConcreteModel()
        m.x = Var(bounds=(-5, 5))
        m.c = Constraint(expr=m.x ** 2 >= 1)
        output = StringIO()
        with LoggingIntercept(output, 'pyomo.contrib.gdpopt', logging.WARNING):
            SolverFactory('gdpopt').solve(m, nlp_solver=nlp_solver,
                                          strategy='LOA')
            self.assertIn("Model has no active objectives. Adding dummy "
                          "objective.", output.getvalue().strip())

    def test_multiple_objectives(self):
        m = ConcreteModel()
        m.x = Var()
        m.o = Objective(expr=m.x)
        m.o2 = Objective(expr=m.x + 1)
        with self.assertRaisesRegex(ValueError, "Model has multiple active "
                                    "objectives"):
            SolverFactory('gdpopt').solve(m, strategy='LOA')

    def test_is_feasible_function(self):
        m = ConcreteModel()
        m.x = Var(bounds=(0, 3), initialize=2)
        m.c = Constraint(expr=m.x == 2)
        self.assertTrue(
            is_feasible(m, GDPoptSolver.CONFIG(dict(strategy='LOA'))))

        m.c2 = Constraint(expr=m.x <= 1)
        self.assertFalse(
            is_feasible(m, GDPoptSolver.CONFIG(dict(strategy='LOA'))))

        m = ConcreteModel()
        m.x = Var(bounds=(0, 3), initialize=2)
        m.c = Constraint(expr=m.x >= 5)
        self.assertFalse(
            is_feasible(m, GDPoptSolver.CONFIG(dict(strategy='LOA'))))

        m = ConcreteModel()
        m.x = Var(bounds=(3, 3), initialize=2)
        self.assertFalse(
            is_feasible(m, GDPoptSolver.CONFIG(dict(strategy='LOA'))))

        m = ConcreteModel()
        m.x = Var(bounds=(0, 1), initialize=2)
        self.assertFalse(
            is_feasible(m, GDPoptSolver.CONFIG(dict(strategy='LOA'))))

        m = ConcreteModel()
        m.x = Var(bounds=(0, 1), initialize=2)
        m.d = Disjunct()
        with self.assertRaisesRegex(NotImplementedError, 
                                    "Found active disjunct"):
            is_feasible(m, GDPoptSolver.CONFIG(dict(strategy='LOA')))

@unittest.skipIf(not LOA_solvers_available,
                 "Required subsolvers %s are not available"
                 % (LOA_solvers,))
class TestGDPopt(unittest.TestCase):
    """Tests for the GDPopt solver plugin."""

    def test_infeasible_GDP(self):
        """Test for infeasible GDP."""
        m = ConcreteModel()
        m.x = Var(bounds=(0, 2))
        m.d = Disjunction(expr=[
            [m.x ** 2 >= 3, m.x >= 3],
            [m.x ** 2 <= -1, m.x <= -1]])
        m.o = Objective(expr=m.x)
        output = StringIO()
        with LoggingIntercept(output, 'pyomo.contrib.gdpopt', logging.WARNING):
            SolverFactory('gdpopt').solve(
                m, strategy='LOA',
                mip_solver=mip_solver,
                nlp_solver=nlp_solver)
            self.assertIn("Set covering problem was infeasible.",
                          output.getvalue().strip())

    def test_GDP_nonlinear_objective(self):
        m = ConcreteModel()
        m.x = Var(bounds=(-1, 10))
        m.y = Var(bounds=(2, 3))
        m.d = Disjunction(expr=[
            [m.x + m.y >= 5], [m.x - m.y <= 3]
        ])
        m.o = Objective(expr=m.x ** 2)
        SolverFactory('gdpopt').solve(
            m, strategy='LOA',
            mip_solver=mip_solver,
            nlp_solver=nlp_solver
        )
        self.assertAlmostEqual(value(m.o), 0)

        m = ConcreteModel()
        m.x = Var(bounds=(-1, 10))
        m.y = Var(bounds=(2, 3))
        m.d = Disjunction(expr=[
            [m.x + m.y >= 5], [m.x - m.y <= 3]
        ])
        m.o = Objective(expr=-m.x ** 2, sense=maximize)
        SolverFactory('gdpopt').solve(
            m, strategy='LOA',
            mip_solver=mip_solver,
            nlp_solver=nlp_solver
        )
        self.assertAlmostEqual(value(m.o), 0)

<<<<<<< HEAD
    def test_nested_disjunctions_set_covering(self):
        # This test triggers the InfeasibleConstraintException in
        # deactivate_trivial_constraints in one of the subproblem solves during
        # initialization. This makes sure we get the correct answer anyway, as
        # there is a feasible solution.
        m = models.makeNestedNonlinearModel()
        SolverFactory('gdpopt').solve(m, strategy='LOA', mip_solver=mip_solver,
                                      nlp_solver=nlp_solver,
                                      init_strategy='set_covering')
        self.assertAlmostEqual(value(m.x), sqrt(2)/2)
        self.assertAlmostEqual(value(m.y), sqrt(2)/2)
        self.assertTrue(value(m.disj.disjuncts[1].indicator_var))
        self.assertFalse(value(m.disj.disjuncts[0].indicator_var))
        self.assertTrue(value(m.d1.indicator_var))
        self.assertFalse(value(m.d2.indicator_var))

    def test_equality_propagation_infeasibility_in_subproblems(self):
        m = ConcreteModel()
        m.x = Var(bounds=(-10, 10))
        m.y = Var(bounds=(-10, 10))
        m.disj = Disjunction(expr=[[m.x == m.y, m.y == 2],
                                   [m.y == 8],
                                   [m.x + m.y >= 4, m.y == m.x + 1]])
        m.cons = Constraint(expr=m.x == 3)
        m.obj = Objective(expr=m.x + m.y)
        SolverFactory('gdpopt').solve(m, strategy='RIC', mip_solver=mip_solver,
                                      nlp_solver=nlp_solver,
                                      init_strategy='set_covering')
        self.assertAlmostEqual(value(m.x), 3)
        self.assertAlmostEqual(value(m.y), 4)
        self.assertFalse(value(m.disj.disjuncts[0].indicator_var))
        self.assertFalse(value(m.disj.disjuncts[1].indicator_var))
        self.assertTrue(value(m.disj.disjuncts[2].indicator_var))

    def test_bound_infeasibility_in_subproblems(self):
        m = ConcreteModel()
        m.x = Var(bounds=(2,4))
        m.y = Var(bounds=(5,10))
        m.disj = Disjunction(expr=[[m.x == m.y, m.x + m.y >= 8],
                                   [m.x == 4]])
        m.obj = Objective(expr=m.x + m.y)
        SolverFactory('gdpopt').solve(m, strategy='RIC', mip_solver=mip_solver,
                                      nlp_solver=nlp_solver,
                                      init_strategy='set_covering')
        self.assertAlmostEqual(value(m.x), 4)
        self.assertAlmostEqual(value(m.y), 5)
        self.assertFalse(value(m.disj.disjuncts[0].indicator_var))
        self.assertTrue(value(m.disj.disjuncts[1].indicator_var))

=======
    @unittest.skipUnless(sympy_available, "Sympy not available")
    def test_logical_constraints_on_disjuncts(self):
        m = models.makeLogicalConstraintsOnDisjuncts()
        SolverFactory('gdpopt').solve(m, strategy='LOA', mip_solver=mip_solver,
                                      nlp_solver=nlp_solver)
        self.assertAlmostEqual(value(m.x), 8)

    @unittest.skipUnless(sympy_available, "Sympy not available")
    def test_logical_constraints_on_disjuncts_nonlinear_convex(self):
        m = models.makeLogicalConstraintsOnDisjuncts_NonlinearConvex()
        SolverFactory('gdpopt').solve(m, strategy='LOA', mip_solver=mip_solver,
                                      nlp_solver=nlp_solver)
        self.assertAlmostEqual(value(m.x), 4)

    # [ESJ 10/27/21] This should work, but it won't until #2171 is resolved
    # def test_nested_disjunctions_set_covering(self):
    #     m = models.makeNestedNonlinearModel()
    #     SolverFactory('gdpopt').solve(m, strategy='LOA', mip_solver=mip_solver,
    #                                   nlp_solver=nlp_solver,
    #                                   init_strategy='set_covering')
    #     self.assertAlmostEqual(value(m.x), sqrt(2)/2)
    #     self.assertAlmostEqual(value(m.y), sqrt(2)/2)

    def test_nested_disjunctions_no_init(self):
        m = models.makeNestedNonlinearModel()
        SolverFactory('gdpopt').solve(m, strategy='LOA', mip_solver=mip_solver,
                                      nlp_solver=nlp_solver,
                                      init_strategy='no_init')
        self.assertAlmostEqual(value(m.x), sqrt(2)/2)
        self.assertAlmostEqual(value(m.y), sqrt(2)/2)

    def test_nested_disjunctions_max_binary(self):
        m = models.makeNestedNonlinearModel()
        SolverFactory('gdpopt').solve(m, strategy='LOA', mip_solver=mip_solver,
                                      nlp_solver=nlp_solver,
                                      init_strategy='max_binary')
        self.assertAlmostEqual(value(m.x), sqrt(2)/2)
        self.assertAlmostEqual(value(m.y), sqrt(2)/2)

    @unittest.skipUnless(sympy_available, "Sympy not available")
    def test_boolean_vars_on_disjuncts(self):
        m = models.makeBooleanVarsOnDisjuncts()
        SolverFactory('gdpopt').solve(m, strategy='LOA', mip_solver=mip_solver,
                                      nlp_solver=nlp_solver)
        self.assertAlmostEqual(value(m.x), 8)
        
>>>>>>> f8c4b04e
    def test_LOA_8PP_default_init(self):
        """Test logic-based outer approximation with 8PP."""
        exfile = import_file(
            join(exdir, 'eight_process', 'eight_proc_model.py'))
        eight_process = exfile.build_eight_process_flowsheet()
        SolverFactory('gdpopt').solve(
            eight_process, strategy='LOA',
            mip_solver=mip_solver,
            nlp_solver=nlp_solver,
            tee=False)
        self.assertTrue(fabs(value(eight_process.profit.expr) - 68) <= 1E-2)

    @unittest.skipUnless(sympy_available, "Sympy not available")
    def test_LOA_8PP_logical_default_init(self):
        """Test logic-based outer approximation with 8PP."""
        exfile = import_file(
            join(exdir, 'eight_process', 'eight_proc_logical.py'))
        eight_process = exfile.build_eight_process_flowsheet()
        SolverFactory('gdpopt').solve(
            eight_process, strategy='LOA',
            mip_solver=mip_solver,
            nlp_solver=nlp_solver,
            tee=False)
        self.assertTrue(fabs(value(eight_process.profit.expr) - 68) <= 1E-2)

    @unittest.skipUnless(SolverFactory('gams').available(exception_flag=False),
                         'GAMS solver not available')
    def test_LOA_8PP_gams_solver(self):
        # Make sure that the duals are still correct
        exfile = import_file(
            join(exdir, 'eight_process', 'eight_proc_model.py'))
        eight_process = exfile.build_eight_process_flowsheet()
        SolverFactory('gdpopt').solve(
            eight_process, strategy='LOA',
            mip_solver=mip_solver,
            nlp_solver='gams',
            max_slack=0,
            tee=False)
        self.assertTrue(fabs(value(eight_process.profit.expr) - 68) <= 1E-2)

    def test_LOA_8PP_force_NLP(self):
        exfile = import_file(
            join(exdir, 'eight_process', 'eight_proc_model.py'))
        eight_process = exfile.build_eight_process_flowsheet()
        SolverFactory('gdpopt').solve(
            eight_process, strategy='LOA',
            mip_solver=mip_solver,
            nlp_solver=nlp_solver,
            force_subproblem_nlp=True,
            tee=False)
        self.assertTrue(fabs(value(eight_process.profit.expr) - 68) <= 1E-2)

    def test_LOA_strip_pack_default_init(self):
        """Test logic-based outer approximation with strip packing."""
        exfile = import_file(
            join(exdir, 'strip_packing', 'strip_packing_concrete.py'))
        strip_pack = exfile.build_rect_strip_packing_model()
        SolverFactory('gdpopt').solve(
            strip_pack, strategy='LOA',
            mip_solver=mip_solver,
            nlp_solver=nlp_solver)
        self.assertTrue(
            fabs(value(strip_pack.total_length.expr) - 11) <= 1E-2)

    @unittest.skipUnless(sympy_available, "Sympy not available")
    def test_LOA_strip_pack_logical_constraints(self):
        """Test logic-based outer approximation with variation of strip 
        packing with some logical constraints."""
        exfile = import_file(
            join(exdir, 'strip_packing', 'strip_packing_concrete.py'))
        strip_pack = exfile.build_rect_strip_packing_model()
        # add logical constraints 
        strip_pack.Rec3AboveOrBelowRec1 = LogicalConstraint(
            expr=strip_pack.no_overlap[1,3].disjuncts[2].indicator_var.lor(
                strip_pack.no_overlap[1,3].disjuncts[3].indicator_var))
        strip_pack.Rec3RightOrLeftOfRec2 = LogicalConstraint(
            expr=strip_pack.no_overlap[2,3].disjuncts[0].indicator_var.lor(
                strip_pack.no_overlap[2,3].disjuncts[1].indicator_var))
        SolverFactory('gdpopt').solve(
            strip_pack, strategy='LOA',
            mip_solver=mip_solver,
            nlp_solver=nlp_solver)
        self.assertTrue(
            fabs(value(strip_pack.total_length.expr) - 13) <= 1E-2)

    @unittest.category('expensive')
    def test_LOA_constrained_layout_default_init(self):
        """Test LOA with constrained layout."""
        exfile = import_file(
            join(exdir, 'constrained_layout', 'cons_layout_model.py'))
        cons_layout = exfile.build_constrained_layout_model()
        SolverFactory('gdpopt').solve(
            cons_layout, strategy='LOA',
            mip_solver=mip_solver,
            nlp_solver=nlp_solver,
            iterlim=120,
            max_slack=5,  # problem is convex, so can decrease slack
        )
        objective_value = value(cons_layout.min_dist_cost.expr)
        self.assertTrue(
            fabs(objective_value - 41573) <= 200,
            "Objective value of %s instead of 41573" % objective_value)

    def test_LOA_8PP_maxBinary(self):
        """Test logic-based OA with max_binary initialization."""
        exfile = import_file(
            join(exdir, 'eight_process', 'eight_proc_model.py'))
        eight_process = exfile.build_eight_process_flowsheet()
        SolverFactory('gdpopt').solve(
            eight_process, strategy='LOA', init_strategy='max_binary',
            mip_solver=mip_solver,
            nlp_solver=nlp_solver)

        self.assertTrue(fabs(value(eight_process.profit.expr) - 68) <= 1E-2)

    @unittest.skipUnless(sympy_available, "Sympy not available")
    def test_LOA_8PP_logical_maxBinary(self):
        """Test logic-based OA with max_binary initialization."""
        exfile = import_file(
            join(exdir, 'eight_process', 'eight_proc_logical.py'))
        eight_process = exfile.build_eight_process_flowsheet()
        SolverFactory('gdpopt').solve(
            eight_process, strategy='LOA', init_strategy='max_binary',
            mip_solver=mip_solver,
            nlp_solver=nlp_solver)

        self.assertTrue(fabs(value(eight_process.profit.expr) - 68) <= 1E-2)

    def test_LOA_strip_pack_maxBinary(self):
        """Test LOA with strip packing using max_binary initialization."""
        exfile = import_file(
            join(exdir, 'strip_packing', 'strip_packing_concrete.py'))
        strip_pack = exfile.build_rect_strip_packing_model()
        SolverFactory('gdpopt').solve(
            strip_pack, strategy='LOA', init_strategy='max_binary',
            mip_solver=mip_solver,
            nlp_solver=nlp_solver)
        self.assertTrue(
            fabs(value(strip_pack.total_length.expr) - 11) <= 1E-2)

    @unittest.skipUnless(sympy_available, "Sympy not available")
    def test_LOA_strip_pack_maxBinary_logical_constraints(self):
        """Test LOA with strip packing using max_binary initialization and 
        logical constraints."""
        exfile = import_file(
            join(exdir, 'strip_packing', 'strip_packing_concrete.py'))
        strip_pack = exfile.build_rect_strip_packing_model()
        # add logical constraints 
        strip_pack.Rec3AboveOrBelowRec1 = LogicalConstraint(
            expr=strip_pack.no_overlap[1,3].disjuncts[2].indicator_var.lor(
                strip_pack.no_overlap[1,3].disjuncts[3].indicator_var))
        strip_pack.Rec3RightOrLeftOfRec2 = LogicalConstraint(
            expr=strip_pack.no_overlap[2,3].disjuncts[0].indicator_var.lor(
                strip_pack.no_overlap[2,3].disjuncts[1].indicator_var))
        SolverFactory('gdpopt').solve(
            strip_pack, strategy='LOA', init_strategy='max_binary',
            mip_solver=mip_solver,
            nlp_solver=nlp_solver)
        self.assertTrue(
            fabs(value(strip_pack.total_length.expr) - 13) <= 1E-2)

    def test_LOA_8PP_fixed_disjuncts(self):
        """Test LOA with 8PP using fixed disjuncts initialization."""
        exfile = import_file(
            join(exdir, 'eight_process', 'eight_proc_model.py'))
        eight_process = exfile.build_eight_process_flowsheet()
        initialize = [
            # Use units 1, 4, 7, 8
            eight_process.use_unit_1or2.disjuncts[0],
            eight_process.use_unit_3ornot.disjuncts[1],
            eight_process.use_unit_4or5ornot.disjuncts[0],
            eight_process.use_unit_6or7ornot.disjuncts[1],
            eight_process.use_unit_8ornot.disjuncts[0]
        ]
        for disj in eight_process.component_data_objects(Disjunct):
            if disj in initialize:
                disj.binary_indicator_var.set_value(1)
            else:
                disj.binary_indicator_var.set_value(0)
        SolverFactory('gdpopt').solve(
            eight_process, strategy='LOA', init_strategy='fix_disjuncts',
            mip_solver=mip_solver,
            nlp_solver=nlp_solver)

        self.assertTrue(fabs(value(eight_process.profit.expr) - 68) <= 1E-2)

    def test_LOA_custom_disjuncts(self):
        """Test logic-based OA with custom disjuncts initialization."""
        exfile = import_file(
            join(exdir, 'eight_process', 'eight_proc_model.py'))
        eight_process = exfile.build_eight_process_flowsheet()
        initialize = [
            # Use units 1, 4, 7, 8
            [eight_process.use_unit_1or2.disjuncts[0],
             eight_process.use_unit_3ornot.disjuncts[1],
             eight_process.use_unit_4or5ornot.disjuncts[0],
             eight_process.use_unit_6or7ornot.disjuncts[1],
             eight_process.use_unit_8ornot.disjuncts[0]],
            # Use units 2, 4, 6, 8
            [eight_process.use_unit_1or2.disjuncts[1],
             eight_process.use_unit_3ornot.disjuncts[1],
             eight_process.use_unit_4or5ornot.disjuncts[0],
             eight_process.use_unit_6or7ornot.disjuncts[0],
             eight_process.use_unit_8ornot.disjuncts[0]]
        ]

        def assert_correct_disjuncts_active(nlp_model, solve_data):
            if solve_data.master_iteration >= 1:
                return  # only checking initialization
            iter_num = solve_data.nlp_iteration
            disjs_should_be_active = initialize[iter_num - 1]
            for orig_disj, soln_disj in zip(
                solve_data.original_model.GDPopt_utils.disjunct_list,
                nlp_model.GDPopt_utils.disjunct_list
            ):
                if orig_disj in disjs_should_be_active:
                    self.assertTrue(soln_disj.binary_indicator_var.value == 1)

        SolverFactory('gdpopt').solve(
            eight_process, strategy='LOA', init_strategy='custom_disjuncts',
            custom_init_disjuncts=initialize,
            mip_solver=mip_solver,
            nlp_solver=nlp_solver,
            call_after_subproblem_feasible=assert_correct_disjuncts_active)

        self.assertTrue(fabs(value(eight_process.profit.expr) - 68) <= 1E-2)


@unittest.skipIf(not LOA_solvers_available,
                 "Required subsolvers %s are not available"
                 % (LOA_solvers,))
class TestGDPoptRIC(unittest.TestCase):
    """Tests for the GDPopt solver plugin."""

    def test_infeasible_GDP(self):
        """Test for infeasible GDP."""
        m = ConcreteModel()
        m.x = Var(bounds=(0, 2))
        m.d = Disjunction(expr=[
            [m.x ** 2 >= 3, m.x >= 3],
            [m.x ** 2 <= -1, m.x <= -1]])
        m.o = Objective(expr=m.x)
        output = StringIO()
        with LoggingIntercept(output, 'pyomo.contrib.gdpopt', logging.WARNING):
            SolverFactory('gdpopt').solve(
                m, strategy='RIC',
                mip_solver=mip_solver,
                nlp_solver=nlp_solver)
            self.assertIn("Set covering problem was infeasible.",
                          output.getvalue().strip())

    def test_GDP_nonlinear_objective(self):
        m = ConcreteModel()
        m.x = Var(bounds=(-1, 10))
        m.y = Var(bounds=(2, 3))
        m.d = Disjunction(expr=[
            [m.x + m.y >= 5], [m.x - m.y <= 3]
        ])
        m.o = Objective(expr=m.x ** 2)
        SolverFactory('gdpopt').solve(
            m, strategy='RIC',
            mip_solver=mip_solver,
            nlp_solver=nlp_solver
        )
        self.assertAlmostEqual(value(m.o), 0)

        m = ConcreteModel()
        m.x = Var(bounds=(-1, 10))
        m.y = Var(bounds=(2, 3))
        m.d = Disjunction(expr=[
            [m.x + m.y >= 5], [m.x - m.y <= 3]
        ])
        m.o = Objective(expr=-m.x ** 2, sense=maximize)
        SolverFactory('gdpopt').solve(
            m, strategy='RIC',
            mip_solver=mip_solver,
            nlp_solver=nlp_solver
        )
        self.assertAlmostEqual(value(m.o), 0)

    @unittest.skipUnless(sympy_available, "Sympy not available")
    def test_logical_constraints_on_disjuncts(self):
        m = models.makeLogicalConstraintsOnDisjuncts()
        SolverFactory('gdpopt').solve(m, strategy='RIC', mip_solver=mip_solver,
                                      nlp_solver=nlp_solver)
        self.assertAlmostEqual(value(m.x), 8)

    @unittest.skipUnless(sympy_available, "Sympy not available")
    def test_boolean_vars_on_disjuncts(self):
        m = models.makeBooleanVarsOnDisjuncts()
        SolverFactory('gdpopt').solve(m, strategy='RIC', mip_solver=mip_solver,
                                      nlp_solver=nlp_solver)
        self.assertAlmostEqual(value(m.x), 8)

    def test_RIC_8PP_default_init(self):
        """Test logic-based outer approximation with 8PP."""
        exfile = import_file(
            join(exdir, 'eight_process', 'eight_proc_model.py'))
        eight_process = exfile.build_eight_process_flowsheet()
        SolverFactory('gdpopt').solve(
            eight_process, strategy='RIC',
            mip_solver=mip_solver,
            nlp_solver=nlp_solver,
            tee=False)
        self.assertTrue(fabs(value(eight_process.profit.expr) - 68) <= 1E-2)

    @unittest.skipUnless(sympy_available, "Sympy not available")
    def test_RIC_8PP_logical_default_init(self):
        """Test logic-based outer approximation with 8PP."""
        exfile = import_file(
            join(exdir, 'eight_process', 'eight_proc_logical.py'))
        eight_process = exfile.build_eight_process_flowsheet()
        SolverFactory('gdpopt').solve(
            eight_process, strategy='RIC',
            mip_solver=mip_solver,
            nlp_solver=nlp_solver,
            tee=False)
        self.assertTrue(fabs(value(eight_process.profit.expr) - 68) <= 1E-2)

    @unittest.skipUnless(SolverFactory('gams').available(exception_flag=False),
                         'GAMS solver not available')
    def test_RIC_8PP_gams_solver(self):
        # Make sure that the duals are still correct
        exfile = import_file(
            join(exdir, 'eight_process', 'eight_proc_model.py'))
        eight_process = exfile.build_eight_process_flowsheet()
        SolverFactory('gdpopt').solve(
            eight_process, strategy='RIC',
            mip_solver=mip_solver,
            nlp_solver='gams',
            max_slack=0,
            tee=False)
        self.assertTrue(fabs(value(eight_process.profit.expr) - 68) <= 1E-2)

    def test_RIC_8PP_force_NLP(self):
        exfile = import_file(
            join(exdir, 'eight_process', 'eight_proc_model.py'))
        eight_process = exfile.build_eight_process_flowsheet()
        SolverFactory('gdpopt').solve(
            eight_process, strategy='RIC',
            mip_solver=mip_solver,
            nlp_solver=nlp_solver,
            force_subproblem_nlp=True,
            tee=False)
        self.assertTrue(fabs(value(eight_process.profit.expr) - 68) <= 1E-2)

    def test_RIC_strip_pack_default_init(self):
        """Test logic-based outer approximation with strip packing."""
        exfile = import_file(
            join(exdir, 'strip_packing', 'strip_packing_concrete.py'))
        strip_pack = exfile.build_rect_strip_packing_model()
        SolverFactory('gdpopt').solve(
            strip_pack, strategy='RIC',
            mip_solver=mip_solver,
            nlp_solver=nlp_solver)
        self.assertTrue(
            fabs(value(strip_pack.total_length.expr) - 11) <= 1E-2)

    @unittest.skipUnless(sympy_available, "Sympy not available")
    def test_RIC_strip_pack_default_init_logical_constraints(self):
        """Test logic-based outer approximation with strip packing with 
        logical constraints."""
        exfile = import_file(
            join(exdir, 'strip_packing', 'strip_packing_concrete.py'))
        strip_pack = exfile.build_rect_strip_packing_model()
        # add logical constraints 
        strip_pack.Rec3AboveOrBelowRec1 = LogicalConstraint(
            expr=strip_pack.no_overlap[1,3].disjuncts[2].indicator_var.lor(
                strip_pack.no_overlap[1,3].disjuncts[3].indicator_var))
        strip_pack.Rec3RightOrLeftOfRec2 = LogicalConstraint(
            expr=strip_pack.no_overlap[2,3].disjuncts[0].indicator_var.lor(
                strip_pack.no_overlap[2,3].disjuncts[1].indicator_var))
        SolverFactory('gdpopt').solve(
            strip_pack, strategy='RIC',
            mip_solver=mip_solver,
            nlp_solver=nlp_solver)
        self.assertTrue(
            fabs(value(strip_pack.total_length.expr) - 13) <= 1E-2)

    @unittest.category('expensive')
    def test_RIC_constrained_layout_default_init(self):
        """Test RIC with constrained layout."""
        exfile = import_file(
            join(exdir, 'constrained_layout', 'cons_layout_model.py'))
        cons_layout = exfile.build_constrained_layout_model()
        SolverFactory('gdpopt').solve(
            cons_layout, strategy='RIC',
            mip_solver=mip_solver,
            nlp_solver=nlp_solver,
            iterlim=120,
            max_slack=5,  # problem is convex, so can decrease slack
        )
        objective_value = value(cons_layout.min_dist_cost.expr)
        self.assertTrue(
            fabs(objective_value - 41573) <= 200,
            "Objective value of %s instead of 41573" % objective_value)

    def test_RIC_8PP_maxBinary(self):
        """Test logic-based OA with max_binary initialization."""
        exfile = import_file(
            join(exdir, 'eight_process', 'eight_proc_model.py'))
        eight_process = exfile.build_eight_process_flowsheet()
        SolverFactory('gdpopt').solve(
            eight_process, strategy='RIC', init_strategy='max_binary',
            mip_solver=mip_solver,
            nlp_solver=nlp_solver)

        self.assertTrue(fabs(value(eight_process.profit.expr) - 68) <= 1E-2)

    def test_RIC_strip_pack_maxBinary(self):
        """Test RIC with strip packing using max_binary initialization."""
        exfile = import_file(
            join(exdir, 'strip_packing', 'strip_packing_concrete.py'))
        strip_pack = exfile.build_rect_strip_packing_model()
        SolverFactory('gdpopt').solve(
            strip_pack, strategy='RIC', init_strategy='max_binary',
            mip_solver=mip_solver,
            nlp_solver=nlp_solver)
        self.assertTrue(
            fabs(value(strip_pack.total_length.expr) - 11) <= 1E-2)

    @unittest.skipUnless(sympy_available, "Sympy not available")
    def test_RIC_strip_pack_maxBinary_logical_constraints(self):
        """Test RIC with strip packing using max_binary initialization and 
        including logical constraints."""
        exfile = import_file(
            join(exdir, 'strip_packing', 'strip_packing_concrete.py'))
        strip_pack = exfile.build_rect_strip_packing_model()
        # add logical constraints 
        strip_pack.Rec3AboveOrBelowRec1 = LogicalConstraint(
            expr=strip_pack.no_overlap[1,3].disjuncts[2].indicator_var.lor(
                strip_pack.no_overlap[1,3].disjuncts[3].indicator_var))
        strip_pack.Rec3RightOrLeftOfRec2 = LogicalConstraint(
            expr=strip_pack.no_overlap[2,3].disjuncts[0].indicator_var.lor(
                strip_pack.no_overlap[2,3].disjuncts[1].indicator_var))
        SolverFactory('gdpopt').solve(
            strip_pack, strategy='RIC', init_strategy='max_binary',
            mip_solver=mip_solver,
            nlp_solver=nlp_solver)
        self.assertTrue(
            fabs(value(strip_pack.total_length.expr) - 13) <= 1E-2)

    def test_RIC_8PP_fixed_disjuncts(self):
        """Test RIC with 8PP using fixed disjuncts initialization."""
        exfile = import_file(
            join(exdir, 'eight_process', 'eight_proc_model.py'))
        eight_process = exfile.build_eight_process_flowsheet()
        initialize = [
            # Use units 1, 4, 7, 8
            eight_process.use_unit_1or2.disjuncts[0],
            eight_process.use_unit_3ornot.disjuncts[1],
            eight_process.use_unit_4or5ornot.disjuncts[0],
            eight_process.use_unit_6or7ornot.disjuncts[1],
            eight_process.use_unit_8ornot.disjuncts[0]
        ]
        for disj in eight_process.component_data_objects(Disjunct):
            if disj in initialize:
                disj.binary_indicator_var.set_value(1)
            else:
                disj.binary_indicator_var.set_value(0)
        SolverFactory('gdpopt').solve(
            eight_process, strategy='RIC', init_strategy='fix_disjuncts',
            mip_solver=mip_solver,
            nlp_solver=nlp_solver)

        self.assertTrue(fabs(value(eight_process.profit.expr) - 68) <= 1E-2)

    def test_RIC_custom_disjuncts(self):
        """Test logic-based OA with custom disjuncts initialization."""
        exfile = import_file(
            join(exdir, 'eight_process', 'eight_proc_model.py'))
        eight_process = exfile.build_eight_process_flowsheet()
        initialize = [
            # Use units 1, 4, 7, 8
            [eight_process.use_unit_1or2.disjuncts[0],
             eight_process.use_unit_3ornot.disjuncts[1],
             eight_process.use_unit_4or5ornot.disjuncts[0],
             eight_process.use_unit_6or7ornot.disjuncts[1],
             eight_process.use_unit_8ornot.disjuncts[0]],
            # Use units 2, 4, 6, 8
            [eight_process.use_unit_1or2.disjuncts[1],
             eight_process.use_unit_3ornot.disjuncts[1],
             eight_process.use_unit_4or5ornot.disjuncts[0],
             eight_process.use_unit_6or7ornot.disjuncts[0],
             eight_process.use_unit_8ornot.disjuncts[0]]
        ]

        def assert_correct_disjuncts_active(nlp_model, solve_data):
            if solve_data.master_iteration >= 1:
                return  # only checking initialization
            iter_num = solve_data.nlp_iteration
            disjs_should_be_active = initialize[iter_num - 1]
            for orig_disj, soln_disj in zip(
                solve_data.original_model.GDPopt_utils.disjunct_list,
                nlp_model.GDPopt_utils.disjunct_list
            ):
                if orig_disj in disjs_should_be_active:
                    self.assertTrue(soln_disj.binary_indicator_var.value == 1)

        SolverFactory('gdpopt').solve(
            eight_process, strategy='RIC', init_strategy='custom_disjuncts',
            custom_init_disjuncts=initialize,
            mip_solver=mip_solver,
            nlp_solver=nlp_solver,
            call_after_subproblem_feasible=assert_correct_disjuncts_active)

        self.assertTrue(fabs(value(eight_process.profit.expr) - 68) <= 1E-2)


@unittest.skipIf(not GLOA_solvers_available,
                 "Required subsolvers %s are not available"
                 % (GLOA_solvers,))
@unittest.skipIf(not mcpp_available(), "MC++ is not available")
class TestGLOA(unittest.TestCase):
    """Tests for global logic-based outer approximation."""

    def test_GDP_integer_vars(self):
        m = ConcreteModel()
        m.x = Var(bounds=(0, 10))
        m.y = Var(domain=Integers, bounds=(0, 5))
        m.d = Disjunction(expr=[[
            m.x >= m.y, m.y >= 3.5
        ],
        [
            m.x >= m.y, m.y >= 2.5
        ]])
        m.o = Objective(expr=m.x)
        SolverFactory('gdpopt').solve(
            m, strategy='GLOA',
            mip_solver=mip_solver,
            nlp_solver=nlp_solver,
            minlp_solver=minlp_solver
        )
        self.assertAlmostEqual(value(m.o.expr), 3)

    def test_GDP_integer_vars_infeasible(self):
        m = ConcreteModel()
        m.x = Var(bounds=(0, 1))
        m.y = Var(domain=Integers, bounds=(0, 5))
        m.d = Disjunction(expr=[[
            m.x >= m.y, m.y >= 3.5
        ],
        [
            m.x >= m.y, m.y >= 2.5
        ]])
        m.o = Objective(expr=m.x)
        res = SolverFactory('gdpopt').solve(
            m, strategy='GLOA',
            mip_solver=mip_solver,
            nlp_solver=nlp_solver,
            minlp_solver=minlp_solver
        )
        self.assertEqual(res.solver.termination_condition,
                         TerminationCondition.infeasible)

    @unittest.skipUnless(license_available and sympy_available, 
                         "Global NLP solver license not available or sympy "
                         "not available.")
    def test_logical_constraints_on_disjuncts(self):
        m = models.makeLogicalConstraintsOnDisjuncts()
        SolverFactory('gdpopt').solve(m, strategy='GLOA', mip_solver=mip_solver,
                                      nlp_solver=nlp_solver)
        self.assertAlmostEqual(value(m.x), 8)

    @unittest.skipUnless(license_available and sympy_available, 
                         "Global NLP solver license not available or sympy "
                         "not available.")
    def test_boolean_vars_on_disjuncts(self):
        m = models.makeBooleanVarsOnDisjuncts()
        SolverFactory('gdpopt').solve(m, strategy='GLOA', mip_solver=mip_solver,
                                      nlp_solver=nlp_solver)
        self.assertAlmostEqual(value(m.x), 8)

    @unittest.skipUnless(license_available, 
                         "Global NLP solver license not available.")
    def test_GLOA_8PP(self):
        """Test the global logic-based outer approximation algorithm."""
        exfile = import_file(
            join(exdir, 'eight_process', 'eight_proc_model.py'))
        eight_process = exfile.build_eight_process_flowsheet()
        SolverFactory('gdpopt').solve(
            eight_process, strategy='GLOA', tee=False,
            mip_solver=mip_solver,
            nlp_solver=global_nlp_solver,
            nlp_solver_args=global_nlp_solver_args
        )
        self.assertTrue(fabs(value(eight_process.profit.expr) - 68) <= 1E-2)

    @unittest.skipUnless(license_available and sympy_available, 
                         "Global NLP solver license not available or sympy "
                         "not available.")
    def test_GLOA_8PP_logical(self):
        """Test the global logic-based outer approximation algorithm."""
        exfile = import_file(
            join(exdir, 'eight_process', 'eight_proc_logical.py'))
        eight_process = exfile.build_eight_process_flowsheet()
        SolverFactory('gdpopt').solve(
            eight_process, strategy='GLOA', tee=False,
            mip_solver=mip_solver,
            nlp_solver=global_nlp_solver,
            nlp_solver_args=global_nlp_solver_args
        )
        self.assertTrue(fabs(value(eight_process.profit.expr) - 68) <= 1E-2)

    @unittest.skipUnless(license_available, 
                         "Global NLP solver license not available.")
    def test_GLOA_8PP_force_NLP(self):
        """Test the global logic-based outer approximation algorithm."""
        exfile = import_file(
            join(exdir, 'eight_process', 'eight_proc_model.py'))
        eight_process = exfile.build_eight_process_flowsheet()
        SolverFactory('gdpopt').solve(
            eight_process, strategy='GLOA', tee=False,
            mip_solver=mip_solver,
            nlp_solver=global_nlp_solver,
            nlp_solver_args=global_nlp_solver_args,
            force_subproblem_nlp=True
        )
        self.assertTrue(fabs(value(eight_process.profit.expr) - 68) <= 1E-2)

    @unittest.skipUnless(license_available, 
                         "Global NLP solver license not available.")
    def test_GLOA_strip_pack_default_init(self):
        """Test logic-based outer approximation with strip packing."""
        exfile = import_file(
            join(exdir, 'strip_packing', 'strip_packing_concrete.py'))
        strip_pack = exfile.build_rect_strip_packing_model()
        SolverFactory('gdpopt').solve(
            strip_pack, strategy='GLOA',
            mip_solver=mip_solver,
            nlp_solver=global_nlp_solver,
            nlp_solver_args=global_nlp_solver_args)
        self.assertTrue(
            fabs(value(strip_pack.total_length.expr) - 11) <= 1E-2)

    @unittest.skipUnless(license_available and sympy_available, 
                         "Global NLP solver license not available or sympy "
                         "not available.")
    def test_GLOA_strip_pack_default_init_logical_constraints(self):
        """Test logic-based outer approximation with strip packing."""
        exfile = import_file(
            join(exdir, 'strip_packing', 'strip_packing_concrete.py'))
        strip_pack = exfile.build_rect_strip_packing_model()
        # add logical constraints 
        strip_pack.Rec3AboveOrBelowRec1 = LogicalConstraint(
            expr=strip_pack.no_overlap[1,3].disjuncts[2].indicator_var.lor(
                strip_pack.no_overlap[1,3].disjuncts[3].indicator_var))
        strip_pack.Rec3RightOrLeftOfRec2 = LogicalConstraint(
            expr=strip_pack.no_overlap[2,3].disjuncts[0].indicator_var.lor(
                strip_pack.no_overlap[2,3].disjuncts[1].indicator_var))
        SolverFactory('gdpopt').solve(
            strip_pack, strategy='GLOA',
            mip_solver=mip_solver,
            nlp_solver=global_nlp_solver,
            nlp_solver_args=global_nlp_solver_args)
        self.assertTrue(
            fabs(value(strip_pack.total_length.expr) - 13) <= 1E-2)

    @unittest.skipUnless(license_available, 
                         "Global NLP solver license not available.")
    @unittest.category('expensive')
    def test_GLOA_constrained_layout_default_init(self):
        """Test LOA with constrained layout."""
        exfile = import_file(
            join(exdir, 'constrained_layout', 'cons_layout_model.py'))
        cons_layout = exfile.build_constrained_layout_model()
        SolverFactory('gdpopt').solve(
            cons_layout, strategy='GLOA',
            mip_solver=mip_solver,
            iterlim=36,
            nlp_solver=global_nlp_solver,
            nlp_solver_args=global_nlp_solver_args,
            tee=False)
        objective_value = value(cons_layout.min_dist_cost.expr)
        self.assertTrue(
            fabs(objective_value - 41573) <= 200,
            "Objective value of %s instead of 41573" % objective_value)

    def test_GLOA_ex_633_trespalacios(self):
        """Test LOA with Francisco thesis example."""
        exfile = import_file(join(exdir, 'small_lit', 'ex_633_trespalacios.py'))
        model = exfile.build_simple_nonconvex_gdp()
        SolverFactory('gdpopt').solve(
            model, strategy='GLOA',
            mip_solver=mip_solver,
            nlp_solver=global_nlp_solver,
            nlp_solver_args=global_nlp_solver_args,
            tee=False)
        objective_value = value(model.obj.expr)
        self.assertAlmostEqual(objective_value, 4.46, 2)

    def test_GLOA_nonconvex_HENS(self):
        exfile = import_file(join(exdir, 'small_lit', 'nonconvex_HEN.py'))
        model = exfile.build_gdp_model()
        SolverFactory('gdpopt').solve(
            model, strategy='GLOA',
            mip_solver=mip_solver,
            nlp_solver=global_nlp_solver,
            nlp_solver_args=global_nlp_solver_args,
            tee=False)
        objective_value = value(model.objective.expr)
        self.assertAlmostEqual(objective_value * 1E-5, 1.14385, 2)

    def test_GLOA_disjunctive_bounds(self):
        exfile = import_file(join(exdir, 'small_lit', 'nonconvex_HEN.py'))
        model = exfile.build_gdp_model()
        SolverFactory('gdpopt').solve(
            model, strategy='GLOA',
            mip_solver=mip_solver,
            nlp_solver=global_nlp_solver,
            nlp_solver_args=global_nlp_solver_args,
            calc_disjunctive_bounds=True,
            tee=False)
        objective_value = value(model.objective.expr)
        self.assertAlmostEqual(objective_value * 1E-5, 1.14385, 2)


if __name__ == '__main__':
    unittest.main()<|MERGE_RESOLUTION|>--- conflicted
+++ resolved
@@ -24,12 +24,8 @@
 from pyomo.contrib.gdpopt.mip_solve import solve_linear_GDP
 from pyomo.contrib.gdpopt.util import is_feasible, time_code
 from pyomo.environ import ( ConcreteModel, Objective, SolverFactory, Var, value,
-<<<<<<< HEAD
-                            Integers, Block, Constraint, maximize, sqrt)
-=======
                             Integers, Block, Constraint, maximize,
                             LogicalConstraint, sqrt)
->>>>>>> f8c4b04e
 from pyomo.gdp import Disjunct, Disjunction
 from pyomo.gdp.tests import models
 from pyomo.contrib.mcpp.pyomo_mcpp import mcpp_available
@@ -234,7 +230,6 @@
         )
         self.assertAlmostEqual(value(m.o), 0)
 
-<<<<<<< HEAD
     def test_nested_disjunctions_set_covering(self):
         # This test triggers the InfeasibleConstraintException in
         # deactivate_trivial_constraints in one of the subproblem solves during
@@ -284,7 +279,6 @@
         self.assertFalse(value(m.disj.disjuncts[0].indicator_var))
         self.assertTrue(value(m.disj.disjuncts[1].indicator_var))
 
-=======
     @unittest.skipUnless(sympy_available, "Sympy not available")
     def test_logical_constraints_on_disjuncts(self):
         m = models.makeLogicalConstraintsOnDisjuncts()
@@ -298,15 +292,6 @@
         SolverFactory('gdpopt').solve(m, strategy='LOA', mip_solver=mip_solver,
                                       nlp_solver=nlp_solver)
         self.assertAlmostEqual(value(m.x), 4)
-
-    # [ESJ 10/27/21] This should work, but it won't until #2171 is resolved
-    # def test_nested_disjunctions_set_covering(self):
-    #     m = models.makeNestedNonlinearModel()
-    #     SolverFactory('gdpopt').solve(m, strategy='LOA', mip_solver=mip_solver,
-    #                                   nlp_solver=nlp_solver,
-    #                                   init_strategy='set_covering')
-    #     self.assertAlmostEqual(value(m.x), sqrt(2)/2)
-    #     self.assertAlmostEqual(value(m.y), sqrt(2)/2)
 
     def test_nested_disjunctions_no_init(self):
         m = models.makeNestedNonlinearModel()
@@ -331,7 +316,6 @@
                                       nlp_solver=nlp_solver)
         self.assertAlmostEqual(value(m.x), 8)
         
->>>>>>> f8c4b04e
     def test_LOA_8PP_default_init(self):
         """Test logic-based outer approximation with 8PP."""
         exfile = import_file(
