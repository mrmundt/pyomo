--- conflicted
+++ resolved
@@ -779,28 +779,11 @@
         assert isinstance(experiment_list, list)
         self.exp_list = experiment_list
 
-<<<<<<< HEAD
         # check if the experiment has a ``get_labeled_model`` function
         model = _get_labeled_model_helper(self.exp_list[0])
 
         # check if the model has all the required suffixes
         _check_model_labels_helper(model)
-=======
-        # check that an experiment has experiment_outputs and unknown_parameters
-        model = self.exp_list[0].get_labeled_model()
-        try:
-            outputs = [k.name for k, v in model.experiment_outputs.items()]
-        except:
-            raise RuntimeError(
-                'Experiment list model does not have suffix ' + '"experiment_outputs".'
-            )
-        try:
-            params = [k.name for k, v in model.unknown_parameters.items()]
-        except:
-            raise RuntimeError(
-                'Experiment list model does not have suffix ' + '"unknown_parameters".'
-            )
->>>>>>> 6b3d1cb0
 
         # populate keyword argument options
         if isinstance(obj_function, str):
