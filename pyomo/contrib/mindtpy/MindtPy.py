# -*- coding: utf-8 -*-

#  ___________________________________________________________________________
#
#  Pyomo: Python Optimization Modeling Objects
#  Copyright 2017 National Technology and Engineering Solutions of Sandia, LLC
#  Under the terms of Contract DE-NA0003525 with National Technology and
#  Engineering Solutions of Sandia, LLC, the U.S. Government retains certain
#  rights in this software.
#  This software is distributed under the 3-clause BSD License.
#  ___________________________________________________________________________

"""Implementation of the MindtPy solver.

The MindtPy (MINLP Decomposition Toolkit) solver applies a variety of
decomposition-based approaches to solve nonlinear continuous-discrete problems.
These approaches include:

- Outer approximation
- Benders decomposition [pending]
- Partial surrogate cuts [pending]
- Extended cutting plane [pending]

This solver implementation was developed by Carnegie Mellon University in the
research group of Ignacio Grossmann.

For nonconvex problems, the bounds solve_data.LB and solve_data.UB may not be
rigorous. Questions: Please make a post at StackOverflow and/or David Bernal
<https://github.com/bernalde>

"""
from __future__ import division
import logging
from pyomo.contrib.gdpopt.util import (copy_var_list_values, create_utility_block,
                                       time_code, setup_results_object, process_objective, lower_logger_level_to)
from pyomo.contrib.mindtpy.initialization import MindtPy_initialize_master
from pyomo.contrib.mindtpy.iterate import MindtPy_iteration_loop
from pyomo.contrib.mindtpy.util import MindtPySolveData, model_is_valid
from pyomo.core import (Block, ConstraintList, NonNegativeReals,
                        Set, Suffix, Var, VarList, TransformationFactory, Objective, RangeSet)
from pyomo.opt import SolverFactory, SolverResults
from pyomo.common.collections import Container
from pyomo.contrib.fbbt.fbbt import fbbt
from pyomo.contrib.mindtpy.config_options import _get_MindtPy_config, check_config

logger = logging.getLogger('pyomo.contrib.mindtpy')

__version__ = (0, 1, 0)


@SolverFactory.register(
    'mindtpy',
    doc='MindtPy: Mixed-Integer Nonlinear Decomposition Toolbox in Pyomo')
class MindtPySolver(object):
    """A decomposition-based MINLP solver.
    """
    CONFIG = _get_MindtPy_config()

    def available(self, exception_flag=True):
        """Check if solver is available.
        TODO: For now, it is always available. However, sub-solvers may not
        always be available, and so this should reflect that possibility.
        """
        return True

    def version(self):
        """Return a 3-tuple describing the solver version."""
        return __version__

    def solve(self, model, **kwds):
        """Solve the model.
        Warning: this solver is still in beta. Keyword arguments subject to
        change. Undocumented keyword arguments definitely subject to change.
        Warning: at this point in time, if you try to use PSC or GBD with
        anything other than IPOPT as the NLP solver, bad things will happen.
        This is because the suffixes are not in place to extract dual values
        from the variable bounds for any other solver.
        TODO: fix needed with the GBD implementation.
        Args:
            model (Block): a Pyomo model or block to be solved
        """
        config = self.CONFIG(kwds.pop('options', {}))
        config.set_value(kwds)

        solve_data = MindtPySolveData()
        solve_data.results = SolverResults()
        solve_data.timing = Container()
        solve_data.curr_int_sol = []
        solve_data.prev_int_sol = []
        solve_data.should_terminate = False
        solve_data.integer_list = []

<<<<<<< HEAD
        # configuration confirmation
        if config.single_tree:
            config.iteration_limit = 1
            config.add_slack = False
            config.add_no_good_cuts = False
            config.mip_solver = 'cplex_persistent'
            config.logger.info(
                "Single tree implementation is activated. The defalt MIP solver is 'cplex_persistent'")
        # if the slacks fix to zero, just don't add them
        if config.max_slack == 0.0:
            config.add_slack = False

        if config.strategy == "GOA":
            config.add_no_good_cuts = True
            config.add_slack = False
            config.use_mcpp = True
            config.integer_to_binary = True
            config.equality_relaxation = False
            config.use_fbbt = True
        elif config.strategy == "feas_pump":  # feasibility pump alone
            config.init_strategy = "feas_pump"
            config.iteration_limit = 0
            config.add_no_good_cuts = True
        if config.init_strategy == "feas_pump":
            solve_data.fp_iter = 1

        if config.nlp_solver == "baron" or (config.nlp_solver == "gams" and config.nlp_solver_args['solver']):
            config.equality_relaxation = False
        # if ecp tolerance is not provided use bound tolerance
        if config.ecp_tolerance is None:
            config.ecp_tolerance = config.bound_tolerance

        if config.solver_tee:
            config.mip_solver_tee = True
            config.nlp_solver_tee = True
        if config.add_regularization in {'grad_lag', 'hess_lag'}:
            config.calculate_dual = True
        if config.heuristic_nonconvex:
            config.equality_relaxation = True
            config.add_slack = True
        if config.equality_relaxation:
            config.calculate_dual = True
=======
        check_config(config)
>>>>>>> 45a1b107

        # if the objective function is a constant, dual bound constraint is not added.
        obj = next(model.component_data_objects(ctype=Objective, active=True))
        if obj.expr.polynomial_degree() == 0:
            config.use_dual_bound = False

        if config.use_fbbt:
            fbbt(model)
            config.logger.info(
                "Use the fbbt to tighten the bounds of variables")

        solve_data.original_model = model
        solve_data.working_model = model.clone()
        if config.integer_to_binary:
            TransformationFactory('contrib.integer_to_binary'). \
                apply_to(solve_data.working_model)

        new_logging_level = logging.INFO if config.tee else None
        with time_code(solve_data.timing, 'total', is_main_timer=True), \
                lower_logger_level_to(config.logger, new_logging_level), \
                create_utility_block(solve_data.working_model, 'MindtPy_utils', solve_data):
            config.logger.info("---Starting MindtPy---")

            MindtPy = solve_data.working_model.MindtPy_utils
            setup_results_object(solve_data, config)
            process_objective(solve_data, config,
                              move_linear_objective=(config.init_strategy == 'feas_pump'
                                                     or config.add_regularization is not None),
                              use_mcpp=config.use_mcpp)

            # Save model initial values.
            solve_data.initial_var_values = list(
                v.value for v in MindtPy.variable_list)

            # Store the initial model state as the best solution found. If we
            # find no better solution, then we will restore from this copy.
            solve_data.best_solution_found = None
            solve_data.best_solution_found_time = None

            # Record solver name
            solve_data.results.solver.name = 'MindtPy' + str(config.strategy)

            # Validate the model to ensure that MindtPy is able to solve it.
            if not model_is_valid(solve_data, config):
                return

            # Create a model block in which to store the generated feasibility
            # slack constraints. Do not leave the constraints on by default.
            feas = MindtPy.MindtPy_feas = Block()
            feas.deactivate()
            feas.feas_constraints = ConstraintList(
                doc='Feasibility Problem Constraints')

            # Create a model block in which to store the generated linear
            # constraints. Do not leave the constraints on by default.
            lin = MindtPy.MindtPy_linear_cuts = Block()
            lin.deactivate()

            # no-good cuts exclude particular discrete decisions
            lin.no_good_cuts = ConstraintList(doc='no-good cuts')
            # Feasible no-good cuts exclude discrete realizations that have
            # been explored via an NLP subproblem. Depending on model
            # characteristics, the user may wish to revisit NLP subproblems
            # (with a different initialization, for example). Therefore, these
            # cuts are not enabled by default.
            #
            # Note: these cuts will only exclude integer realizations that are
            # not already in the primary no_good_cuts ConstraintList.
            lin.feasible_no_good_cuts = ConstraintList(
                doc='explored no-good cuts')
            lin.feasible_no_good_cuts.deactivate()

            # Set up iteration counters
            solve_data.nlp_iter = 0
            solve_data.mip_iter = 0
            solve_data.mip_subiter = 0
            if config.init_strategy == "feas_pump":
                solve_data.fp_iter = 1

            # set up bounds
            solve_data.LB = float('-inf')
            solve_data.UB = float('inf')
            solve_data.LB_progress = [solve_data.LB]
            solve_data.UB_progress = [solve_data.UB]
            if config.single_tree and (config.add_no_good_cuts or config.use_tabu_list):
                solve_data.stored_bound = {}
            if config.strategy == 'GOA' and (config.add_no_good_cuts or config.use_tabu_list):
                solve_data.num_no_good_cuts_added = {}
            if config.use_tabu_list:
                solve_data.tabu_list = []

            # Set of NLP iterations for which cuts were generated
            lin.nlp_iters = Set(dimen=1)

            # Set of MIP iterations for which cuts were generated in ECP
            lin.mip_iters = Set(dimen=1)

            if config.feasibility_norm == 'L1' or config.feasibility_norm == 'L2':
                feas.nl_constraint_set = RangeSet(len(MindtPy.nonlinear_constraint_list),
                                                  doc="Integer index set over the nonlinear constraints.")
                # Create slack variables for feasibility problem
                feas.slack_var = Var(feas.nl_constraint_set,
                                     domain=NonNegativeReals, initialize=1)
            else:
                feas.slack_var = Var(domain=NonNegativeReals, initialize=1)

            # Create slack variables for OA cuts
            if config.add_slack:
                lin.slack_vars = VarList(
                    bounds=(0, config.max_slack), initialize=0, domain=NonNegativeReals)

            # Flag indicating whether the solution improved in the past
            # iteration or not
            solve_data.solution_improved = False

            if config.nlp_solver == 'ipopt':
                if not hasattr(solve_data.working_model, 'ipopt_zL_out'):
                    solve_data.working_model.ipopt_zL_out = Suffix(
                        direction=Suffix.IMPORT)
                if not hasattr(solve_data.working_model, 'ipopt_zU_out'):
                    solve_data.working_model.ipopt_zU_out = Suffix(
                        direction=Suffix.IMPORT)

            # Initialize the master problem
            with time_code(solve_data.timing, 'initialization'):
                MindtPy_initialize_master(solve_data, config)

            # Algorithm main loop
            with time_code(solve_data.timing, 'main loop'):
                MindtPy_iteration_loop(solve_data, config)
            if solve_data.best_solution_found is not None:
                # Update values in original model
                copy_var_list_values(
                    from_list=solve_data.best_solution_found.MindtPy_utils.variable_list,
                    to_list=MindtPy.variable_list,
                    config=config)
                copy_var_list_values(
                    MindtPy.variable_list,
                    solve_data.original_model.component_data_objects(Var),
                    config)

            solve_data.results.problem.lower_bound = solve_data.LB
            solve_data.results.problem.upper_bound = solve_data.UB

        solve_data.results.solver.timing = solve_data.timing
        solve_data.results.solver.user_time = solve_data.timing.total
        solve_data.results.solver.wallclock_time = solve_data.timing.total
        solve_data.results.solver.iterations = solve_data.mip_iter
        solve_data.results.solver.best_solution_found_time = solve_data.best_solution_found_time

        if config.single_tree:
            solve_data.results.solver.num_nodes = solve_data.nlp_iter - \
                (1 if config.init_strategy == 'rNLP' else 0)

        return solve_data.results

    #
    # Support "with" statements.
    #
    def __enter__(self):
        return self

    def __exit__(self, t, v, traceback):
        pass<|MERGE_RESOLUTION|>--- conflicted
+++ resolved
@@ -90,52 +90,7 @@
         solve_data.should_terminate = False
         solve_data.integer_list = []
 
-<<<<<<< HEAD
-        # configuration confirmation
-        if config.single_tree:
-            config.iteration_limit = 1
-            config.add_slack = False
-            config.add_no_good_cuts = False
-            config.mip_solver = 'cplex_persistent'
-            config.logger.info(
-                "Single tree implementation is activated. The defalt MIP solver is 'cplex_persistent'")
-        # if the slacks fix to zero, just don't add them
-        if config.max_slack == 0.0:
-            config.add_slack = False
-
-        if config.strategy == "GOA":
-            config.add_no_good_cuts = True
-            config.add_slack = False
-            config.use_mcpp = True
-            config.integer_to_binary = True
-            config.equality_relaxation = False
-            config.use_fbbt = True
-        elif config.strategy == "feas_pump":  # feasibility pump alone
-            config.init_strategy = "feas_pump"
-            config.iteration_limit = 0
-            config.add_no_good_cuts = True
-        if config.init_strategy == "feas_pump":
-            solve_data.fp_iter = 1
-
-        if config.nlp_solver == "baron" or (config.nlp_solver == "gams" and config.nlp_solver_args['solver']):
-            config.equality_relaxation = False
-        # if ecp tolerance is not provided use bound tolerance
-        if config.ecp_tolerance is None:
-            config.ecp_tolerance = config.bound_tolerance
-
-        if config.solver_tee:
-            config.mip_solver_tee = True
-            config.nlp_solver_tee = True
-        if config.add_regularization in {'grad_lag', 'hess_lag'}:
-            config.calculate_dual = True
-        if config.heuristic_nonconvex:
-            config.equality_relaxation = True
-            config.add_slack = True
-        if config.equality_relaxation:
-            config.calculate_dual = True
-=======
         check_config(config)
->>>>>>> 45a1b107
 
         # if the objective function is a constant, dual bound constraint is not added.
         obj = next(model.component_data_objects(ctype=Objective, active=True))
