--- conflicted
+++ resolved
@@ -13,16 +13,10 @@
 from pyomo.opt import SolverFactory
 from pyomo.contrib.gdpopt.util import SuppressInfeasibleWarning
 from pyomo.opt.results import ProblemSense
-<<<<<<< HEAD
-
-
-def solve_NLP_subproblem(solve_data, config):
-=======
 from pyomo.contrib.mindtpy.cut_generation import add_nogood_cuts
 
 
 def solve_subproblem(solve_data, config):
->>>>>>> 66b5278d
     """
     Solves the fixed NLP (with fixed binaries)
 
@@ -101,31 +95,19 @@
         nlp_args['add_options'] = nlp_args.get('add_options', [])
         nlp_args['add_options'].append('option reslim=%s;' % remaining)
     with SuppressInfeasibleWarning():
-<<<<<<< HEAD
         with time_code(solve_data.timing, 'fixed nlp'):
             results = nlpopt.solve(
                 fixed_nlp, tee=config.nlp_solver_tee, **nlp_args)
-=======
-        results = nlpopt.solve(
-            fixed_nlp, tee=config.solver_tee, **nlp_args)
->>>>>>> 66b5278d
     return fixed_nlp, results
 
 
 # The next few functions deal with handling the solution we get from the above NLP solver function
 
 
-<<<<<<< HEAD
-def handle_NLP_subproblem_optimal(fixed_nlp, solve_data, config):
-    """
-    This function copies the result of the NLP solver function ('solve_NLP_subproblem') to the working model, updates
-    the bounds, adds OA and integer cuts, and then stores the new solution if it is the new best solution. This
-=======
 def handle_subproblem_optimal(fixed_nlp, solve_data, config, feas_pump=False):
     """
     This function copies the result of the NLP solver function ('solve_subproblem') to the working model, updates
     the bounds, adds OA and no good cuts, and then stores the new solution if it is the new best solution. This
->>>>>>> 66b5278d
     function handles the result of the latest iteration of solving the NLP subproblem given an optimal solution.
 
     Parameters
@@ -173,15 +155,6 @@
         if config.strategy == 'GOA':
             if solve_data.results.problem.sense == ProblemSense.minimize:
                 solve_data.num_no_good_cuts_added.update(
-<<<<<<< HEAD
-                    {solve_data.UB: len(solve_data.mip.MindtPy_utils.MindtPy_linear_cuts.integer_cuts)})
-            else:
-                solve_data.num_no_good_cuts_added.update(
-                    {solve_data.LB: len(solve_data.mip.MindtPy_utils.MindtPy_linear_cuts.integer_cuts)})
-
-    # Add the linear cut
-    if config.strategy == 'OA':
-=======
                     {solve_data.UB: len(solve_data.mip.MindtPy_utils.MindtPy_linear_cuts.nogood_cuts)})
             else:
                 solve_data.num_no_good_cuts_added.update(
@@ -201,7 +174,6 @@
 
             # Add the linear cut
     if config.strategy == 'OA' or feas_pump:
->>>>>>> 66b5278d
         copy_var_list_values(fixed_nlp.MindtPy_utils.variable_list,
                              solve_data.mip.MindtPy_utils.variable_list,
                              config)
@@ -223,23 +195,13 @@
     config.call_after_subproblem_feasible(fixed_nlp, solve_data)
 
 
-<<<<<<< HEAD
-def handle_NLP_subproblem_infeasible(fixed_nlp, solve_data, config):
+def handle_subproblem_infeasible(fixed_nlp, solve_data, config):
     """
     Solves feasibility problem and adds cut according to the specified strategy
 
     This function handles the result of the latest iteration of solving the NLP subproblem given an infeasible
     solution and copies the solution of the feasibility problem to the working model.
 
-=======
-def handle_subproblem_infeasible(fixed_nlp, solve_data, config):
-    """
-    Solves feasibility problem and adds cut according to the specified strategy
-
-    This function handles the result of the latest iteration of solving the NLP subproblem given an infeasible
-    solution and copies the solution of the feasibility problem to the working model.
-
->>>>>>> 66b5278d
     Parameters
     ----------
     solve_data: MindtPy Data Container
@@ -272,20 +234,6 @@
 
     if config.strategy in {'OA', 'GOA'}:
         config.logger.info('Solving feasibility problem')
-<<<<<<< HEAD
-        if config.initial_feas:
-            # add_feas_slacks(fixed_nlp, solve_data)
-            # config.initial_feas = False
-            feas_NLP, feas_NLP_results = solve_NLP_feas(solve_data, config)
-            copy_var_list_values(feas_NLP.MindtPy_utils.variable_list,
-                                 solve_data.mip.MindtPy_utils.variable_list,
-                                 config)
-            if config.strategy == "OA":
-                add_oa_cuts(solve_data.mip, dual_values, solve_data, config)
-            elif config.strategy == "GOA":
-                add_affine_cuts(solve_data, config)
-    # Add an integer cut to exclude this discrete option
-=======
         feas_subproblem, feas_subproblem_results = solve_feasibility_subproblem(
             solve_data, config)
         copy_var_list_values(feas_subproblem.MindtPy_utils.variable_list,
@@ -296,20 +244,14 @@
         elif config.strategy == "GOA":
             add_affine_cuts(solve_data, config)
     # Add an no good cuts to exclude this discrete option
->>>>>>> 66b5278d
     var_values = list(v.value for v in fixed_nlp.MindtPy_utils.variable_list)
     if config.add_nogood_cuts:
         # excludes current discrete option
         add_nogood_cuts(var_values, solve_data, config)
 
 
-<<<<<<< HEAD
-def handle_NLP_subproblem_other_termination(fixed_nlp, termination_condition,
-                                            solve_data, config):
-=======
 def handle_subproblem_other_termination(fixed_nlp, termination_condition,
                                         solve_data, config):
->>>>>>> 66b5278d
     """
     Handles the result of the latest iteration of solving the NLP subproblem given a solution that is neither optimal
     nor infeasible.
@@ -338,11 +280,7 @@
             'condition of {}'.format(termination_condition))
 
 
-<<<<<<< HEAD
-def solve_NLP_feas(solve_data, config):
-=======
 def solve_feasibility_subproblem(solve_data, config):
->>>>>>> 66b5278d
     """
     Solves a feasibility NLP if the fixed_nlp problem is infeasible
 
@@ -355,26 +293,11 @@
 
     Returns
     -------
-<<<<<<< HEAD
-    feas_nlp: Pyomo model
-=======
     feas_subproblem: Pyomo model
->>>>>>> 66b5278d
         feasibility NLP from the model
     feas_soln: Pyomo results object
         result from solving the feasibility NLP
     """
-<<<<<<< HEAD
-    feas_nlp = solve_data.working_model.clone()
-    add_feas_slacks(feas_nlp, config)
-
-    MindtPy = feas_nlp.MindtPy_utils
-    if MindtPy.find_component('objective_value') is not None:
-        MindtPy.objective_value.value = 0
-
-    next(feas_nlp.component_data_objects(Objective, active=True)).deactivate()
-    for constr in feas_nlp.component_data_objects(
-=======
     feas_subproblem = solve_data.working_model.clone()
     add_feas_slacks(feas_subproblem, config)
 
@@ -385,7 +308,6 @@
     next(feas_subproblem.component_data_objects(
         Objective, active=True)).deactivate()
     for constr in feas_subproblem.component_data_objects(
->>>>>>> 66b5278d
             ctype=Constraint, active=True, descend_into=True):
         if constr.body.polynomial_degree() not in [0, 1]:
             constr.deactivate()
@@ -403,11 +325,7 @@
         MindtPy.MindtPy_feas_obj = Objective(
             expr=MindtPy.MindtPy_feas.slack_var,
             sense=minimize)
-<<<<<<< HEAD
-    TransformationFactory('core.fix_integer_vars').apply_to(feas_nlp)
-=======
     TransformationFactory('core.fix_integer_vars').apply_to(feas_subproblem)
->>>>>>> 66b5278d
     with SuppressInfeasibleWarning():
         try:
             nlpopt = SolverFactory(config.nlp_solver)
@@ -417,28 +335,18 @@
             if config.nlp_solver == 'gams':
                 nlp_args['add_options'] = nlp_args.get('add_options', [])
                 nlp_args['add_options'].append('option reslim=%s;' % remaining)
-<<<<<<< HEAD
             with time_code(solve_data.timing, 'feasibility nlp'):
                 feas_soln = nlpopt.solve(
-                    feas_nlp, tee=config.nlp_solver_tee, **nlp_args)
-=======
-            feas_soln = nlpopt.solve(
-                feas_subproblem, tee=config.solver_tee, **nlp_args)
->>>>>>> 66b5278d
+                    feas_subproblem, tee=config.nlp_solver_tee, **nlp_args)
         except (ValueError, OverflowError) as error:
             for nlp_var, orig_val in zip(
                     MindtPy.variable_list,
                     solve_data.initial_var_values):
                 if not nlp_var.fixed and not nlp_var.is_binary():
                     nlp_var.value = orig_val
-<<<<<<< HEAD
             with time_code(solve_data.timing, 'feasibility nlp'):
                 feas_soln = nlpopt.solve(
-                    feas_nlp, tee=config.nlp_solver_tee, **nlp_args)
-=======
-            feas_soln = nlpopt.solve(
-                feas_subproblem, tee=config.solver_tee, **nlp_args)
->>>>>>> 66b5278d
+                    feas_subproblem, tee=config.nlp_solver_tee, **nlp_args)
     subprob_terminate_cond = feas_soln.solver.termination_condition
     if subprob_terminate_cond in {tc.optimal, tc.locallyOptimal, tc.feasible}:
         copy_var_list_values(
@@ -470,8 +378,4 @@
                               "This indicates that the nlp subproblem is feasible, although it is found infeasible in the previous step. "
                               "Check the nlp solver output" % value(MindtPy.MindtPy_feas_obj.expr))
 
-<<<<<<< HEAD
-    return feas_nlp, feas_soln
-=======
-    return feas_subproblem, feas_soln
->>>>>>> 66b5278d
+    return feas_subproblem, feas_soln