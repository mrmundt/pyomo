--- conflicted
+++ resolved
@@ -12,13 +12,9 @@
 Unit Tests for interfacing with sIPOPT and k_aug
 """
 
-<<<<<<< HEAD
-import pyutilib.th as unittest
 from six import StringIO
 import logging
-=======
 import pyomo.common.unittest as unittest
->>>>>>> d3388b4c
 
 from pyomo.environ import ConcreteModel, Param, Var, Block,  Suffix, value
 from pyomo.opt import SolverFactory
