--- conflicted
+++ resolved
@@ -342,11 +342,7 @@
                 f'Solver {c.__module__}.{c.__qualname__} is not available '
                 f'({self.available()}).'
             )
-<<<<<<< HEAD
-        self._reinit()
-        self._model = model
-=======
->>>>>>> 12be54cc
+
 
         ostreams = [
             LogStream(
@@ -359,8 +355,6 @@
             with capture_output(output=t.STDOUT, capture_fd=True):
                 self._reinit()
                 self._model = model
-                if self.use_extensions and cmodel_available:
-                    self._expr_types = cmodel.PyomoExprTypes()
 
                 self._solver_model = highspy.Highs()
                 self.add_block(model)
