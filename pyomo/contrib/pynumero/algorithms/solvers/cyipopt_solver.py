#  ___________________________________________________________________________
#
#  Pyomo: Python Optimization Modeling Objects
#  Copyright 2017 National Technology and Engineering Solutions of Sandia, LLC
#  Under the terms of Contract DE-NA0003525 with National Technology and
#  Engineering Solutions of Sandia, LLC, the U.S. Government retains certain
#  rights in this software.
#  This software is distributed under the 3-clause BSD License.
#  ___________________________________________________________________________
"""
The cyipopt_solver module includes the python interface to the
Cythonized ipopt solver cyipopt (see more:
https://github.com/matthias-k/cyipopt.git). To use the solver,
you can create a derived implementation from the abstract base class
CyIpoptProblemInterface that provides the necessary methods.

Note: This module also includes a default implementation CyIpopt
that works with problems derived from AslNLP as long as those
classes return numpy ndarray objects for the vectors and coo_matrix
objects for the matrices (e.g., AmplNLP and PyomoNLP)
"""
import six
import sys
import logging
import os
import abc

from pyomo.common.dependencies import (
    attempt_import,
    numpy as np, numpy_available,
)
ipopt, ipopt_available = attempt_import(
    'ipopt',
    error_message='cyipopt solver relies on the ipopt module from cyipopt. '
    'See https://github.com/matthias-k/cyipopt.git for cyipopt '
    'installation instructions.'
)
# Because pynumero.interfaces requires numpy, we will leverage deferred
# imports here so that the solver can be registered even when numpy is
# not available.
pyomo_nlp = attempt_import('pyomo.contrib.pynumero.interfaces.pyomo_nlp')[0]
egb = attempt_import('pyomo.contrib.pynumero.interfaces.external_grey_box')[0]

from pyomo.common.config import ConfigBlock, ConfigValue
from pyomo.common.timing import TicTocTimer
from pyomo.core.base import Block, Objective, minimize
from pyomo.opt import (
    SolverStatus, SolverResults, TerminationCondition, ProblemSense
)

logger = logging.getLogger(__name__)

# This maps the cyipopt STATUS_MESSAGES back to string representations
# of the Ipopt ApplicationReturnStatus enum
_cyipopt_status_enum = [
    'Solve_Succeeded', b'Algorithm terminated successfully at a locally optimal point, satisfying the convergence tolerances (can be specified by options).',
    'Solved_To_Acceptable_Level', b'Algorithm stopped at a point that was converged, not to "desired" tolerances, but to "acceptable" tolerances (see the acceptable-... options).',
    'Infeasible_Problem_Detected', b'Algorithm converged to a point of local infeasibility. Problem may be infeasible.',
    'Search_Direction_Becomes_Too_Small', b'Algorithm proceeds with very little progress.',
    'Diverging_Iterates', b'It seems that the iterates diverge.',
    'User_Requested_Stop', b'The user call-back function intermediate_callback (see Section 3.3.4 in the documentation) returned false, i.e., the user code requested a premature termination of the optimization.',
    'Feasible_Point_Found', b'Feasible point for square problem found.',
    'Maximum_Iterations_Exceeded', b'Maximum number of iterations exceeded (can be specified by an option).',
    'Restoration_Failed', b'Restoration phase failed, algorithm doesn\'t know how to proceed.',
    'Error_In_Step_Computation', b'An unrecoverable error occurred while Ipopt tried to compute the search direction.',
    'Maximum_CpuTime_Exceeded', b'Maximum CPU time exceeded.',
    'Not_Enough_Degrees_Of_Freedom', b'Problem has too few degrees of freedom.',
    'Invalid_Problem_Definition', b'Invalid problem definition.',
    'Invalid_Option', b'Invalid option encountered.',
    'Invalid_Number_Detected', b'Algorithm received an invalid number (such as NaN or Inf) from the NLP; see also option check_derivatives_for_naninf',
    'Unrecoverable_Exception', b'Some uncaught Ipopt exception encountered.',
    'NonIpopt_Exception_Thrown', b'Unknown Exception caught in Ipopt',
    'Insufficient_Memory', b'Not enough memory.',
    'Internal_Error', b'An unknown internal error occurred. Please contact the Ipopt authors through the mailing list.'
]
_cyipopt_status_enum = {
    _cyipopt_status_enum[i+1]: _cyipopt_status_enum[i]
    for i in range(0, len(_cyipopt_status_enum), 2)
}

# This maps Ipopt ApplicationReturnStatus enum strings to an appropriate
# Pyomo TerminationCondition
_ipopt_term_cond = {
    'Solve_Succeeded': TerminationCondition.optimal,
    'Solved_To_Acceptable_Level': TerminationCondition.feasible,
    'Infeasible_Problem_Detected': TerminationCondition.infeasible,
    'Search_Direction_Becomes_Too_Small': TerminationCondition.minStepLength,
    'Diverging_Iterates': TerminationCondition.unbounded,
    'User_Requested_Stop': TerminationCondition.userInterrupt,
    'Feasible_Point_Found': TerminationCondition.feasible,
    'Maximum_Iterations_Exceeded': TerminationCondition.maxIterations,
    'Restoration_Failed': TerminationCondition.noSolution,
    'Error_In_Step_Computation': TerminationCondition.solverFailure,
    'Maximum_CpuTime_Exceeded': TerminationCondition.maxTimeLimit,
    'Not_Enough_Degrees_Of_Freedom': TerminationCondition.invalidProblem,
    'Invalid_Problem_Definition': TerminationCondition.invalidProblem,
    'Invalid_Option': TerminationCondition.error,
    'Invalid_Number_Detected': TerminationCondition.internalSolverError,
    'Unrecoverable_Exception': TerminationCondition.internalSolverError,
    'NonIpopt_Exception_Thrown': TerminationCondition.error,
    'Insufficient_Memory': TerminationCondition.resourceInterrupt,
    'Internal_Error': TerminationCondition.internalSolverError,
}

@six.add_metaclass(abc.ABCMeta)
class CyIpoptProblemInterface(object):
    @abc.abstractmethod
    def x_init(self):
        """Return the initial values for x as a numpy ndarray
        """
        pass

    @abc.abstractmethod
    def x_lb(self):
        """Return the lower bounds on x as a numpy ndarray
        """
        pass

    @abc.abstractmethod
    def x_ub(self):
        """Return the upper bounds on x as a numpy ndarray
        """
        pass

    @abc.abstractmethod
    def g_lb(self):
        """Return the lower bounds on the constraints as a numpy ndarray
        """
        pass

    @abc.abstractmethod
    def g_ub(self):
        """Return the upper bounds on the constraints as a numpy ndarray
        """
        pass

    @abc.abstractmethod
    def scaling_factors(self):
        """Return the values for scaling factors as a tuple
        (objective_scaling, x_scaling, g_scaling). Return None
        if the scaling factors are to be ignored
        """
        pass

    @abc.abstractmethod
    def objective(self, x):
        """Return the value of the objective
        function evaluated at x
        """
        pass

    @abc.abstractmethod
    def gradient(self, x):
        """Return the gradient of the objective
        function evaluated at x as a numpy ndarray
        """
        pass

    @abc.abstractmethod
    def constraints(self, x):
        """Return the residuals of the constraints
        evaluated at x as a numpy ndarray
        """
        pass

    @abc.abstractmethod
    def jacobianstructure(self):
        """Return the structure of the jacobian
        in coordinate format. That is, return (rows,cols)
        where rows and cols are both numpy ndarray
        objects that contain the row and column indices
        for each of the nonzeros in the jacobian.
        """
        pass

    @abc.abstractmethod
    def jacobian(self, x):
        """Return the values for the jacobian evaluated at x
        as a numpy ndarray of nonzero values corresponding
        to the rows and columns specified in the jacobianstructure
        """
        pass

    @abc.abstractmethod
    def hessianstructure(self):
        """Return the structure of the hessian
        in coordinate format. That is, return (rows,cols)
        where rows and cols are both numpy ndarray
        objects that contain the row and column indices
        for each of the nonzeros in the hessian.
        Note: return ONLY the lower diagonal of this symmetric matrix.
        """
        pass

    @abc.abstractmethod
    def hessian(self, x, y, obj_factor):
        """Return the values for the hessian evaluated at x
        as a numpy ndarray of nonzero values corresponding
        to the rows and columns specified in the
        hessianstructure method.
        Note: return ONLY the lower diagonal of this symmetric matrix.
        """
        pass

    def intermediate(self, alg_mod, iter_count, obj_value,
            inf_pr, inf_du, mu, d_norm, regularization_size,
            alpha_du, alpha_pr, ls_trials):
        """Callback that can be used to examine or report intermediate
        results. This method is called each iteration
        """
        # TODO: Document the arguments
        pass


class CyIpoptNLP(CyIpoptProblemInterface):
    def __init__(self, nlp):
        """This class provides a CyIpoptProblemInterface for use
        with the CyIpoptSolver class that can take in an NLP
        as long as it provides vectors as numpy ndarrays and
        matrices as scipy.sparse.coo_matrix objects. This class
        provides the interface between AmplNLP or PyomoNLP objects
        and the CyIpoptSolver
        """
        self._nlp = nlp
        x = nlp.init_primals()
        y = nlp.init_duals()
        if np.any(np.isnan(y)):
            # did not get initial values for y, use this default
            y.fill(1.0)

        self._cached_x = x.copy()
        self._cached_y = y.copy()
        self._cached_obj_factor = 1.0

        nlp.set_primals(self._cached_x)
        nlp.set_duals(self._cached_y)

        # get jacobian and hessian structures
        self._jac_g = nlp.evaluate_jacobian()
        try:
            self._hess_lag = nlp.evaluate_hessian_lag()
            self._hess_lower_mask = self._hess_lag.row >= self._hess_lag.col
            self._hessian_available = True
        except (AttributeError, NotImplementedError):
            self._hessian_available = False
            self._hess_lag = None
            self._hess_lower_mask = None

    def _set_primals_if_necessary(self, x):
        if not np.array_equal(x, self._cached_x):
            self._nlp.set_primals(x)
            self._cached_x = x.copy()

    def _set_duals_if_necessary(self, y):
        if not np.array_equal(y, self._cached_y):
            self._nlp.set_duals(y)
            self._cached_y = y.copy()

    def _set_obj_factor_if_necessary(self, obj_factor):
        if obj_factor != self._cached_obj_factor:
            self._nlp.set_obj_factor(obj_factor)
            self._cached_obj_factor = obj_factor

    def x_init(self):
        return self._nlp.init_primals()

    def x_lb(self):
        return self._nlp.primals_lb()

    def x_ub(self):
        return self._nlp.primals_ub()

    def g_lb(self):
        return self._nlp.constraints_lb()

    def g_ub(self):
        return self._nlp.constraints_ub()

    def scaling_factors(self):
        obj_scaling = self._nlp.get_obj_scaling()
        x_scaling = self._nlp.get_primals_scaling()
        g_scaling = self._nlp.get_constraints_scaling()
        return obj_scaling, x_scaling, g_scaling

    def objective(self, x):
        self._set_primals_if_necessary(x)
        return self._nlp.evaluate_objective()

    def gradient(self, x):
        self._set_primals_if_necessary(x)
        return self._nlp.evaluate_grad_objective()

    def constraints(self, x):
        self._set_primals_if_necessary(x)
        return self._nlp.evaluate_constraints()

    def jacobianstructure(self):
        return self._jac_g.row, self._jac_g.col

    def jacobian(self, x):
        self._set_primals_if_necessary(x)
        self._nlp.evaluate_jacobian(out=self._jac_g)
        return self._jac_g.data

    def hessianstructure(self):
        if not self._hessian_available:
            return np.zeros(0), np.zeros(0)

        row = np.compress(self._hess_lower_mask, self._hess_lag.row)
        col = np.compress(self._hess_lower_mask, self._hess_lag.col)
        return row, col


    def hessian(self, x, y, obj_factor):
        if not self._hessian_available:
            raise ValueError("Hessian requested, but not supported by the NLP")

        self._set_primals_if_necessary(x)
        self._set_duals_if_necessary(y)
        self._set_obj_factor_if_necessary(obj_factor)
        self._nlp.evaluate_hessian_lag(out=self._hess_lag)
        data = np.compress(self._hess_lower_mask, self._hess_lag.data)
        return data

    def intermediate(
            self,
            alg_mod,
            iter_count,
            obj_value,
            inf_pr,
            inf_du,
            mu,
            d_norm,
            regularization_size,
            alpha_du,
            alpha_pr,
            ls_trials
    ):
        pass


def _redirect_stdout():
    sys.stdout.flush() # <--- important when redirecting to files

    # Duplicate stdout (file descriptor 1)
    # to a different file descriptor number
    newstdout = os.dup(1)

    # /dev/null is used just to discard what is being printed
    devnull = os.open(os.devnull, os.O_WRONLY)

    # Duplicate the file descriptor for /dev/null
    # and overwrite the value for stdout (file descriptor 1)
    os.dup2(devnull, 1)

    # Close devnull after duplication (no longer needed)
    os.close(devnull)

    # Use the original stdout to still be able
    # to print to stdout within python
    sys.stdout = os.fdopen(newstdout, 'w')
    return newstdout


class CyIpoptSolver(object):
    def __init__(self, problem_interface, options=None):
        """Create an instance of the CyIpoptSolver. You must
        provide a problem_interface that corresponds to
        the abstract class CyIpoptProblemInterface
        options can be provided as a dictionary of key value
        pairs
        """
        self._problem = problem_interface

        self._options = options
        if options is not None:
            assert isinstance(options, dict)
        else:
            self._options = dict()

    def solve(self, x0=None, tee=False):
        xl = self._problem.x_lb()
        xu = self._problem.x_ub()
        gl = self._problem.g_lb()
        gu = self._problem.g_ub()

        if x0 is None:
            x0 = self._problem.x_init()
        xstart = x0

        nx = len(xstart)
        ng = len(gl)

        cyipopt_solver = ipopt.problem(
            n=nx,
            m=ng,
            problem_obj=self._problem,
            lb=xl,
            ub=xu,
            cl=gl,
            cu=gu
        )

        # check if we need scaling
        obj_scaling, x_scaling, g_scaling = self._problem.scaling_factors()
        if any(_ is not None for _ in (obj_scaling, x_scaling, g_scaling)):
            # need to set scaling factors
            if obj_scaling is None:
                obj_scaling = 1.0
            if x_scaling is None:
                x_scaling = np.ones(nx)
            if g_scaling is None:
                g_scaling = np.ones(ng)
            cyipopt_solver.setProblemScaling(obj_scaling, x_scaling, g_scaling)

        # add options
        for k, v in self._options.items():
            cyipopt_solver.addOption(k, v)

        if tee:
            x, info = cyipopt_solver.solve(xstart)
        else:
            newstdout = _redirect_stdout()
            x, info = cyipopt_solver.solve(xstart)
            os.dup2(newstdout, 1)

        return x, info


def _numpy_vector(val):
    ans = np.array(val, np.float64)
    if len(ans.shape) != 1:
        raise ValueError("expected a vector, but recieved a matrix "
                         "with shape %s" % (ans.shape,))
    return ans


class PyomoCyIpoptSolver(object):

    CONFIG = ConfigBlock("cyipopt")
    CONFIG.declare("tee", ConfigValue(
        default=False,
        domain=bool,
        description="Stream solver output to console",
    ))
    CONFIG.declare("load_solutions", ConfigValue(
        default=True,
        domain=bool,
        description="Store the final solution into the original Pyomo model",
    ))
    CONFIG.declare("options", ConfigBlock(implicit=True))


    def __init__(self, **kwds):
        """Create an instance of the CyIpoptSolver. You must
        provide a problem_interface that corresponds to
        the abstract class CyIpoptProblemInterface

        options can be provided as a dictionary of key value
        pairs
        """
        self.config = self.CONFIG(kwds)

    def _set_model(self, model):
        self._model = model

    def available(self, exception_flag=False):
        return numpy_available and ipopt_available

    def license_is_valid(self):
        return True

    def version(self):
        return tuple(int(_) for _ in ipopt.__version__.split('.'))

    def solve(self, model, **kwds):
        config = self.config(kwds, preserve_implicit=True)

        if not isinstance(model, Block):
            raise ValueError("PyomoCyIpoptSolver.solve(model): model "
                             "must be a Pyomo Block")

        # If this is a Pyomo model / block, then we need to create
        # the appropriate PyomoNLP, then wrap it in a CyIpoptNLP
        grey_box_blocks = list(model.component_data_objects(
            egb.ExternalGreyBoxBlock, active=True))
        if grey_box_blocks:
            nlp = pyomo_nlp.PyomoGreyBoxNLP(model)
        else:
            nlp = pyomo_nlp.PyomoNLP(model)
        problem = CyIpoptNLP(nlp)

        xl = problem.x_lb()
        xu = problem.x_ub()
        gl = problem.g_lb()
        gu = problem.g_ub()

        nx = len(xl)
        ng = len(gl)

        cyipopt_solver = ipopt.problem(
            n=nx,
            m=ng,
            problem_obj=problem,
            lb=xl,
            ub=xu,
            cl=gl,
            cu=gu
        )

        # check if we need scaling
        obj_scaling, x_scaling, g_scaling = problem.scaling_factors()
        if any(_ is not None for _ in (obj_scaling, x_scaling, g_scaling)):
            # need to set scaling factors
            if obj_scaling is None:
                obj_scaling = 1.0
            if x_scaling is None:
                x_scaling = np.ones(nx)
            if g_scaling is None:
                g_scaling = np.ones(ng)
            cyipopt_solver.setProblemScaling(obj_scaling, x_scaling, g_scaling)

        # add options
        for k, v in config.options.items():
            cyipopt_solver.addOption(k, v)

        timer = TicTocTimer()
        try:
            if config.tee:
                x, info = cyipopt_solver.solve(problem.x_init())
            else:
                newstdout = _redirect_stdout()
                x, info = cyipopt_solver.solve(problem.x_init())
                os.dup2(newstdout, 1)
            solverStatus = SolverStatus.ok
        except:
            msg = "Exception encountered during cyipopt solve:"
            logger.error(msg, exc_info=sys.exc_info())
            solverStatus = SolverStatus.unknown
            raise
<<<<<<< HEAD
        
=======
>>>>>>> 8e4a09d9
        wall_time = timer.toc("")

        results = SolverResults()

        if config.load_solutions:
            nlp.set_primals(x)
            nlp.set_duals(info['mult_g'])
            nlp.load_state_into_pyomo(
                bound_multipliers=(info['mult_x_L'], info['mult_x_U']))
        else:
            soln = results.solution.add()
            soln.variable.update(
                (i, {'Value':j, 'ipopt_zL_out': zl, 'ipopt_zU_out': zu})
                for i,j,zl,zu in zip( nlp.variable_names(),
                                      x,
                                      info['mult_x_L'],
                                      info['mult_x_U'] )
            )
            soln.constraint.update(
                (i, {'Dual':j}) for i,j in zip(
                    nlp.constraint_names(), info['mult_g']))


        results.problem.name = model.name
        obj = next(model.component_data_objects(Objective, active=True))
        if obj.sense == minimize:
            results.problem.sense = ProblemSense.minimize
            results.problem.upper_bound = info['obj_val']
        else:
            results.problem.sense = ProblemSense.maximize
            results.problem.lower_bound = info['obj_val']
        results.problem.number_of_objectives = 1
        results.problem.number_of_constraints = ng
        results.problem.number_of_variables = nx
        results.problem.number_of_binary_variables = 0
        results.problem.number_of_integer_variables = 0
        results.problem.number_of_continuous_variables = nx
        # TODO: results.problem.number_of_nonzeros

        results.solver.name = 'cyipopt'
        results.solver.return_code = info['status']
        results.solver.message = info['status_msg']
        results.solver.wallclock_time = wall_time
        status_enum = _cyipopt_status_enum[info['status_msg']]
        results.solver.termination_condition = _ipopt_term_cond[status_enum]
        results.solver.status = TerminationCondition.to_solver_status(
            results.solver.termination_condition)
        return results

    #
    # Support "with" statements.
    #
    def __enter__(self):
        return self

    def __exit__(self, t, v, traceback):
        pass<|MERGE_RESOLUTION|>--- conflicted
+++ resolved
@@ -538,10 +538,7 @@
             logger.error(msg, exc_info=sys.exc_info())
             solverStatus = SolverStatus.unknown
             raise
-<<<<<<< HEAD
-        
-=======
->>>>>>> 8e4a09d9
+
         wall_time = timer.toc("")
 
         results = SolverResults()
