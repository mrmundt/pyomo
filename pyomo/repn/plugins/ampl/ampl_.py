--- conflicted
+++ resolved
@@ -556,16 +556,13 @@
             # We are assuming that _Constant_* expression objects
             # have been preprocessed to form constant values.
             #
-<<<<<<< HEAD
-            elif exp.__class__ is EXPR.SumExpression or exp.__class__ is EXPR.LinearExpression:
-                nary_sum_str, binary_sum_str, coef_term_str = \
-                    self._op_string[EXPR.SumExpressionBase]
-=======
-            elif exp.__class__ is EXPR.SumExpression:
+            elif (
+                exp.__class__ is EXPR.SumExpression
+                or exp.__class__ is EXPR.LinearExpression
+            ):
                 nary_sum_str, binary_sum_str, coef_term_str = self._op_string[
                     EXPR.SumExpressionBase
                 ]
->>>>>>> 5a58691b
                 n = exp.nargs()
                 const = 0
                 vargs = []
