--- conflicted
+++ resolved
@@ -177,13 +177,8 @@
         # this will hold the solution to rbigm each time we solve it. We add it
         # to the transformation block so that we don't have to worry about name
         # conflicts.
-<<<<<<< HEAD
-        transBlock_rChull.xstar = Param(range(len(v_map)), mutable=True,
-                                        default=None)
-=======
         transBlock_rChull.xstar = Param(
             range(len(v_map)), mutable=True, default=None )
->>>>>>> fc9ce545
 
         obj_expr = 0
         for cuid, v, i in itervalues(v_map):
