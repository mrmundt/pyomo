#  ___________________________________________________________________________
#
#  Pyomo: Python Optimization Modeling Objects
#  Copyright (c) 2008-2022
#  National Technology and Engineering Solutions of Sandia, LLC
#  Under the terms of Contract DE-NA0003525 with National Technology and
#  Engineering Solutions of Sandia, LLC, the U.S. Government retains certain
#  rights in this software.
#  This software is distributed under the 3-clause BSD License.
#  ___________________________________________________________________________

import logging
import os
import re
import sys
import time

from pyomo.common.collections import ComponentSet, ComponentMap, Bunch
from pyomo.common.dependencies import attempt_import
from pyomo.common.errors import ApplicationError
from pyomo.common.tee import capture_output
from pyomo.common.tempfiles import TempfileManager
from pyomo.core.expr.numvalue import is_fixed
from pyomo.core.expr.numvalue import value
from pyomo.core.staleflag import StaleFlagManager
from pyomo.repn import generate_standard_repn
from pyomo.solvers.plugins.solvers.direct_solver import DirectSolver
from pyomo.solvers.plugins.solvers.direct_or_persistent_solver import DirectOrPersistentSolver
from pyomo.core.kernel.objective import minimize, maximize
from pyomo.opt.results.results_ import SolverResults
from pyomo.opt.results.solution import Solution, SolutionStatus
from pyomo.opt.results.solver import TerminationCondition, SolverStatus
from pyomo.opt.base import SolverFactory
from pyomo.core.base.suffix import Suffix
from pyomo.core.base.constraint import Constraint
import pyomo.core.base.var


logger = logging.getLogger('pyomo.solvers')

class DegreeError(ValueError):
    pass

def _is_convertable(conv_type,x):
    try:
        conv_type(x)
    except ValueError:
        return False
    return True

def _print_message(xp_prob, _, msg, *args):
    if msg is not None:
        sys.stdout.write(msg+'\n')
        sys.stdout.flush()

def _finalize_xpress_import(xpress, avail):
    if not avail:
        return
    XpressDirect._version = tuple(
        int(k) for k in xpress.getversion().split('.'))
    XpressDirect._name = "Xpress %s.%s.%s" % XpressDirect._version
    # in versions prior to 34, xpress raised a RuntimeError, but
    # in more recent versions it raises a
    # xpress.ModelError. We'll cache the appropriate one here
    if XpressDirect._version[0] < 34:
        XpressDirect.XpressException = RuntimeError
    else:
        XpressDirect.XpressException = xpress.ModelError
    # In (pypi) versions prior to 8.13.0, the 'xpress.rng' keyword was
    # 'xpress.range'
    if not hasattr(xpress, 'rng'):
        xpress.rng = xpress.range

class _xpress_importer_class(object):
    # We want to be able to *update* the message that the deferred
    # import generates using the stdout recorded during the actual
    # import.  As strings are immutable in Python, we will give this
    # *class* as the error message, so that we can update the embedded
    # string later.
    def __init__(self):
        self.import_message = ""

    def __str__(self):
        return str(self.import_message)

    def __call__(self):
        _cwd = os.getcwd()
        try:
            with capture_output() as OUT:
                import xpress
        finally:
            # In some versions of XPRESS (notably 8.9.0), `import
            # xpress` temporarily changes the CWD.  If the import fails
            # (e.g., due to an expired license), the CWD is not always
            # restored.  This block ensures that the CWD is preserved.
            os.chdir(_cwd)
            self.import_message += OUT.getvalue()
        return xpress

_xpress_importer = _xpress_importer_class()
xpress, xpress_available = attempt_import(
    'xpress',
    error_message=_xpress_importer,
    # Other forms of exceptions can be thrown by the xpress python
    # import.  For example, an xpress.InterfaceError exception is thrown
    # if the Xpress license is not valid.  Unfortunately, you can't
    # import without a license, which means we can't test for that
    # explicit exception!
    catch_exceptions=(Exception,),
    importer=_xpress_importer,
    callback=_finalize_xpress_import,
)

class CallbackContext(object):
    """Base class for the contexts that are passed to Xpress callback functions.

    Any callback function supported in Pyomo receives a single argument:
    an instance of a subclass of `CallbackContext`. This instance carries
    callback-specific information and also allows callback-specific actions.
    """
    def __init__(self, prob, solver, var2idx):
        super(CallbackContext, self).__init__()
        self._prob = prob
        self._solver = solver
        self._lpsol = None
        self._mipsol = None
        self._var2idx = var2idx
    @property
    def solver(self):
        """The Pyomo solver object."""
        return self._solver
    @property
    def prob(self):
        """The callback local Xpress problem instance."""
        return self._prob
    @property
    def attributes(self):
        """The attributes of the callback local Xpress problem instance."""
        return self._prob.attributes
    @property
    def controls(self):
        """The controls of the callback local Xpress problem instance."""
        return self._prob.controls
    def _make_value_map(self, values, comp2idx, component_map):
        """Create a `ComponentMap` that maps the keys in `component_map` to
        data from `values`.
        `values`:        Array of values the indices of which correspond to
                         Xpress variable indices.
        `comp2idx`:      Maps Xpress variables to their respective index.
        `component_map`: Maps Pyomo variables (or other stuff) to
                         Xpress variables (or other stuff)
        """
        m = ComponentMap()
        for p in component_map:
            m[p] = values[comp2idx[component_map[p]]]
        return m
    def getlpsol(self):
        """Get LP solution for callback.

        The meaning of the returned vector depends on the actual callback
        context.
        Returns a `ComponentMap` that maps Pyomo variables to values.
        """
        if self._lpsol is None:
            x = [0.0] * self._prob.attributes.originalcols
            self._prob.getlpsol(x)
            self._lpsol = self._make_value_map(x, self._var2idx,
                                               self._solver._pyomo_var_to_solver_var_map)
        return self._lpsol

    def getmipsol(self):
        """Get MIP solution for callback.

        The meaning of the returned vector depends on the actual callback
        context.
        Returns a `ComponentMap` that maps Pyomo variables to values.
        """
        if self._mipsol is None:
            x = [0.0] * self._prob.attributes.originalcols
            self._prob.getmipsol(x)
            self._mipsol = self._make_value_map(x, self._var2idx,
                                                self._solver._pyomo_var_to_solver_var_map)
        return self._mipsol

    def addmipsol(self, sol):
        """Inject a feasible solution.

        - `sol`: A map from Pyomo variables to solution values.
                 May be incomplete. If multiple values are specified for the
                 same variable then it is unspecified which of them will be
                 used.
        """
        var2idx = self._var2idx
        component_map = self._solver._pyomo_var_to_solver_var_map
        data = dict()
        for x in sol:
            data[var2idx[component_map[x]]] = sol[x]
        self._prob.addmipsol([data[x] for x in sorted(data)], sorted(data))

    def addcut(self, cut, cuttype=0):
        """Add a (local) cut to the current node.

        - `cut`:     The cut to add. Must be a linear non-range constraint.
        - `cuttype`: An integer chosen by the user. The Xpress optimizer does
                     not use the actual value.
        """

        if not isinstance(cut, Constraint):
            cut = Constraint(expr=cut)
            cut.construct()

        if cut.has_lb():
            if cut.has_ub():
                if cut.lower != cut.upper:
                    raise ValueError("Cannot add ranged cut {0} ".format(cut))
                sense = 'E'
                origrhs = cut.lower
            else:
                sense = 'G'
                origrhs = cut.lower
        elif cut.has_ub():
            sense = 'L'
            origrhs = cut.upper
        else:
            raise ValueError("Cannot add free cut {0} ".format(cut))
                
        if cut._linear_canonical_form:
            lhs = cut.canonical_form()
        else:
            lhs = generate_standard_repn(cut.body, quadratic=False)

        degree = lhs.polynomial_degree()
        if (degree is None) or (degree > 1):
            raise ValueError("Cannot add non-linear cut {0} ".format(cut))

        
        origrowcoef = lhs.linear_coefs
        origcolind = [self._var2idx[self._solver._pyomo_var_to_solver_var_map[x]] for x in lhs.linear_vars]
        maxcoefs = self._prob.attributes.cols
        colind = []
        rowcoef = []
        redrhs, status = self._prob.presolverow(sense, origcolind,
                                                origrowcoef, origrhs,
                                                maxcoefs, colind, rowcoef)
        if status != 0:
            raise RuntimeError('Cut cannot be presolved: %d' % status)
        self._prob.addcuts([cuttype], [sense], [redrhs], [0, len(colind)],
                           colind, rowcoef)

class MessageCallbackContext(CallbackContext):
    """Data passed to message callbacks.

    In addition to the super class, this class has the following properties:
    - `msg`     [read]: The message that is sent (may be `None`).
    - `msgtype` [read]: The type of message sent (info, warning, error).
    """
    def __init__(self, prob, solver, var2idx, msg, msgtype):
        super(MessageCallbackContext, self).__init__(prob, solver, var2idx)
        self._msg = msg
        self._msgtype = msgtype
    @property
    def msg(self):
        """Message sent by this callback."""
        return self._msg
    @property
    def msgtype(self):
        """Type of message sent."""
        return self._msgtype
    @property
    def is_info(self):
        """`True` if this is an info message."""
        return self._msgtype == 1
    @property
    def is_warning(self):
        """`True` if this is a warning message."""
        return self._msgtype == 3
    @property
    def is_error(self):
        """`True` if this is an error message."""
        return self._msgtype == 4
    @property
    def is_flush(self):
        """`True` if this message is a request to flush output."""
        return self._msgtype < 0

class OptNodeCallbackContext(CallbackContext):
    """Data passed to optnode callbacks.

    In addition to the super class, this class has two properties:
    - `infeas` [write]: Wether the node is considered infeasible.
    """
    def __init__(self, prob, solver, var2idx):
        super(OptNodeCallbackContext, self).__init__(prob, solver, var2idx)
        self._infeas = False
    @property
    def infeas(self):
        """Message sent by this callback."""
        return self._infeas
    @infeas.setter
    def infeas(self, value):
        self._infeas = value

class PreIntSolCallbackContext(CallbackContext):
    """Data passed to preintsol callbacks.

    In addition to the super class, this class has the following properties:
    - `soltype`       [read]: Solution type (heuristic, optimal node, ...)
    - `cutoff`  [read/write]: New cutoff value in case solution is not rejected
    - `reject`       [write]: Whether solution should be rejected
    - `candidate_sol` [read]: The candidate solution.
    - `candidate_obj` [read]: The objective value for `candidate_sol`
    """
    def __init__(self, prob, solver, var2idx, soltype, cutoff):
        super(PreIntSolCallbackContext, self).__init__(prob, solver, var2idx)
        self._soltype = soltype
        self._cutoff = cutoff
        self._reject = False
    @property
    def soltype(self):
        """Solution type."""
        return self._soltype
    @property
    def cutoff(self):
        """Cutoff if solution if accepted."""
        return self._cutoff
    @cutoff.setter
    def cutoff(self, value):
        """Cutoff if solution if accepted."""
        self._cutoff = value
    @property
    def reject(self):
        """Should solution be rejected?"""
        return self._reject
    @reject.setter
    def reject(self, value):
        """Should solution be rejected?"""
        self._reject = value
    @property
    def candidate_sol(self):
        """Returns the candidate solution as a map from Pyomo variables to
        values.
        """
        return self.getlpsol()
    @property
    def candidate_obj(self):
        """Get the objective value for `candidate_sol`."""
        return self.attributes.lpobjval

class IntSolCallbackContext(CallbackContext):
    """Data passed to intsol callbacks.

    In addition to the super class, this class has the following properties:
    - `solution` [read]: The solution being reported.
    - `objval`   [read]: The objective value of `solution`.
    """
    def __init__(self, prob, solver, var2idx):
        super(IntSolCallbackContext, self).__init__(prob, solver, var2idx)
    @property
    def solution(self):
        """Returns the solution as a map from Pyomo variables to values."""
        return self.getmipsol()
    @property
    def objval(self):
        """Get the objective value for `solution`."""
        return self.attributes.mipobjval

class ChgBranchObjectCallbackContext(CallbackContext):
    """Data passed to chgbranchobject callbacks.

    In addition to the super class, this class has the following properties:
    - `orig_branchobject`  [read]: The branching that Xpress suggests
    - `branchobject' [read/write]: The branching that will be executed.
    - `new_object()`:              Create a new branching object.
    """
    def __init__(self, prob, solver, var2idx, obranch):
        super(ChgBranchObjectCallbackContext, self).__init__(prob, solver, var2idx)
        self._obranch = obranch
        self._branch = obranch
    @property
    def orig_branchobject(self):
        """The branching suggested by Xpress."""
        return self._obranch
    @property
    def branchobject(self):
        """The branching that will be carried out.

        If you set this to `None` then Xpress will carry out the branching
        it originally intended to do.
        """
        return self._branch
    @branchobject.setter
    def branchobject(self, value):
        self._branch = value
    def new_object(self, nbranch):
        """Create a new branch object that branches in the original space."""
        return xpress.branchobj(prob, nbranch, isoriginal=True)
    def map_pyomo_var(self, var):
        """Map a Pyomo variable to an Xpress variable."""
        return self._solver._pyomo_var_to_solver_var_map[var]

class CallbackInterface(object):
    """This is an internal class that is used for callback handling.

    Callbacks are stored internally and are only applied to an Xpress
    problem instance when `_apply` is called. The usage pattern is this:
      with callback_interface._apply(prob):
         prob.solve()
    """

    class EmptyManager:
        """Context manager used in `_apply` in case there are not callbacks."""
        def __enter__(self):
            return self
        def __exit__(self, type, value, traceback):
            pass
    
    def __init__(self):
        super(CallbackInterface, self).__init__()
        self._callbacks = {
            'message': [],
            'optnode': [],
            'preintsol': [],
            'intsol': [],
            'chgbranchobject': []
        }
        self._numcbs = 0
        self._nocb = CallbackInterface.EmptyManager()
    def _add_callback(self, name, cb, priority):
        self._callbacks[name].append((cb, priority))
        self._numcbs += 1
    def _del_callback(self, name, cb):
        self._numcbs -= len(self._callbacks[name])
        if cb is None:
            # Delete all
            self._callbacks[name] = []
        else:
            try:
                self._callbacks[name].remove(cb)
            except ValueError:
                # It is ok if the callback was not even registered
                pass
        self._numcbs += len(self._callbacks[name])
    def add_message(self, messagecb, priority = 0):
        """Add a message callback.
        `messagecb` must be a callable that takes exactly one argument.
        It will be invoked with an instance of `MessageCallbackContext`
        as argument.
        """
        self._add_callback('message', messagecb, priority)
    def del_message(self, messagecb = None):
        """Remove a specific or all (`messagecb` is `None`) message callbacks."""
        self._del_callback('message', messagecb)
    def _message_wrapper(self, solver, var2idx):
        return lambda prob, cb, msg, msgtype: cb(MessageCallbackContext(prob, solver, var2idx, msg, msgtype))

    def add_optnode(self, optnodecb, priority = 0):
        """Add an optnode callback.
        `optnodecb` must be a callable that takes exactly one argument.
        It will be invoked with an instance of `OptNodeCallbackContext`
        as argument.
        """
        self._add_callback('optnode', optnodecb, priority)
    def del_optnode(self, optnodecb = None):
        """Remove a specific or all (`optnodecb` is `None`) optnode callbacks."""
        self._del_callback('optnode', optnodecb)
    def _optnode_wrapper(self, solver, var2idx):
        def wrapper(prob, cb):
            data = OptNodeCallbackContext(prob, solver, var2idx)
            cb(data)
            return data.infeas
        return wrapper

    def add_preintsol(self, preintsolcb, priority = 0):
        """Add a preintsol callback.
        `preintsolcb` must be a callable that takes exactly one argument.
        It will be invoked with an instance of `PreIntSolCallbackContext`
        as argument.
        """
        self._add_callback('preintsol', preintsolcb, priority)
    def del_preintsol(self, preintsolcb = None):
        """Remove a specific or all (`preintsolcb` is `None`) preintsol callbacks."""
        self._del_callback('preintsol', preintsolcb)
    def _preintsol_wrapper(self, solver, var2idx):
        def wrapper(prob, cb, soltype, cutoff):
            data = PreIntSolCallbackContext(prob, solver, var2idx, soltype, cutoff)
            cb(data)
            return (data.reject, data.cutoff)
        return wrapper

    def add_intsol(self, intsolcb, priority = 0):
        """Add an intsol callback.
        `intsolcb` must be a callable that takes exactly one argument.
        It will be invoked with an instance of `IntSolCallbackContext`
        as argument.
        """
        self._add_callback('intsol', intsolcb, priority)
    def del_intsol(self, intsolcb = None):
        """Remove a specific or all (`intsolcb` is `None`) intsol callbacks."""
        self._del_callback('intsol', preintsolcb)
    def _intsol_wrapper(self, solver, var2idx):
        return lambda prob, cb: cb(IntSolCallbackContext(prob, solver, var2idx))

    def add_chgbranchobject(self, chgbranchobjectcb, priority = 0):
        """Add an chgbranchobject callback."""
        self._add_callback('chgbranchobject', chgbranchobjectcb, priority)
    def del_chgbranchobject(self, chgbranchobjectcb = None):
        """Remove a specific or all (`chgbranchobjectcb` is `None`) chgbranchobject callbacks."""
        self._del_callback('chgbranchobject', prechgbranchobjectcb)
    def _chgbranchobject_wrapper(self, solver, var2idx):
        def wrapper(prob, cb, obranch):
            data = ChgBranchObjectCallbackContext(prob, solver, var2idx, obranch)
            cb(data)
            return data.branchobject
        return wrapper

    def _apply(self, prob, solver):
        """Apply callback settings.

        Installs all registered callbacks into `prob`.
        `solver` is the solver object that will be available as "solver"
        property in the objects that are passed to the callback functions.
        Returns a context manager that will uninstall callbacks in `__exit__`.
        """
        if self._numcbs == 0:
            return self._nocb

        # This is required in the callbacks to map Pyomo variables to the
        # respective variable indices in the solver.
        var2idx = { v: i for i, v in enumerate(prob.getVariable()) }

        class Manager(object):
            def __init__(self, prob):
                self._prob = prob
                self._cbs = []
            def __enter__(self):
                return self
            def __exit__(self, type, value, traceback):
                self._prob.removecbmessage(None, None)
                self._prob.removecboptnode(None, None)
                self._prob.removecbpreintsol(None, None)
                self._prob.removecbintsol(None, None)
                self._prob.removecbchgbranchobject(None, None)
        m = Manager(prob)
        try:
            for cb, prio in self._callbacks['message']:
                prob.addcbmessage(self._message_wrapper(solver, var2idx), cb, prio)
            for cb, prio in self._callbacks['optnode']:
                prob.addcboptnode(self._optnode_wrapper(solver, var2idx), cb, prio)
            for cb, prio in self._callbacks['preintsol']:
                prob.addcbpreintsol(self._preintsol_wrapper(solver, var2idx), cb, prio)
            for cb, prio in self._callbacks['intsol']:
                prob.addcbintsol(self._intsol_wrapper(solver, var2idx), cb, prio)
            for cb, prio in self._callbacks['chgbranchobject']:
                prob.addcbchgbranchobject(self._chgbranchobject_wrapper(solver, var2idx), cb, prio)
            return m
        except Exception:
            t, v, b = sys.exc_info()
            m.__exit__(t, v, b)
            raise

@SolverFactory.register('xpress_direct', doc='Direct python interface to XPRESS')
class XpressDirect(DirectSolver):
    """
    Interface to the Xpress solver.

    Note that this solver also supports interaction with the solution process
    via callbacks. The callbacks allow notification about new solutions,
    give opportunities to reject solution, dynamically inject cuts and
    constraints, etc.

    Callbacks are handled by the `callbacks` property which is an instance of
    `CallbackInterface`.
    Callbacks are registered via
      solver.callbacks.add_preintsol(callback_function)
      solver.callbacks.add_intsol(callback_function)
      solver.callbacks.add_optnode(callback_function)
    etc.

    See the documentation of `CallbackInterface` for further information and
    the Xpress specific test cases in Pyomo for some examples how to use those.
    Also see the general Xpress documentation to understand in which contexts
    callbacks are invoked and what you can do with them.
    """
    _name = None
    _version = None
    XpressException = RuntimeError

    def __init__(self, **kwds):
        if 'type' not in kwds:
            kwds['type'] = 'xpress_direct'
        super(XpressDirect, self).__init__(**kwds)
        self._pyomo_var_to_solver_var_map = ComponentMap()
        self._solver_var_to_pyomo_var_map = ComponentMap()
        self._pyomo_con_to_solver_con_map = dict()
        self._solver_con_to_pyomo_con_map = ComponentMap()

        self._range_constraints = set()

        self._python_api_exists = xpress_available
        self._callbacks = CallbackInterface()

        # TODO: this isn't a limit of XPRESS, which implements an SLP
        #       method for NLPs. But it is a limit of *this* interface
        self._max_obj_degree = 2
        self._max_constraint_degree = 2

        # There does not seem to be an easy way to get the
        # wallclock time out of xpress, so we will measure it
        # ourselves
        self._opt_time = None

        # Note: Undefined capabilites default to None
        self._capabilities.linear = True
        self._capabilities.quadratic_objective = True
        self._capabilities.quadratic_constraint = True
        self._capabilities.integer = True
        self._capabilities.sos1 = True
        self._capabilities.sos2 = True

        # remove the instance-level definition of the xpress version:
        # because the version comes from an imported module, only one
        # version of xpress is supported (and stored as a class attribute)
        del self._version

    def available(self, exception_flag=True):
        """True if the solver is available."""

        if exception_flag and not xpress_available:
            xpress.log_import_warning(logger=__name__)
            raise ApplicationError(
                "No Python bindings available for %s solver plugin"
                % (type(self),))
        return bool(xpress_available)
    @property
    def callbacks(self):
        return self._callbacks

    def _apply_solver(self):
        StaleFlagManager.mark_all_as_stale()

        self._solver_model.setlogfile(self._log_file)
        if self._keepfiles:
            print("Solver log file: "+self._log_file)

        # Setting a log file in xpress disables all output
        # in xpress versions less than 36.
        # This callback prints all messages to stdout
        # when using those xpress versions.
        if self._tee and XpressDirect._version[0] < 36:
            self._solver_model.addcbmessage(_print_message, None, 0)

        # set xpress options
        # if the user specifies a 'mipgap', set it, and
        # set xpress's related options to 0.
        if self.options.mipgap is not None:
            self._solver_model.setControl('miprelstop', float(self.options.mipgap))
            self._solver_model.setControl('miprelcutoff', 0.0)
            self._solver_model.setControl('mipaddcutoff', 0.0)
        # xpress is picky about the type which is passed
        # into a control. So we will infer and cast
        # get the xpress valid controls
        xp_controls = xpress.controls
        for key, option in self.options.items():
            if key == 'mipgap': # handled above
                continue
            try:
                self._solver_model.setControl(key, option)
            except XpressDirect.XpressException:
                # take another try, converting to its type
                # we'll wrap this in a function to raise the
                # xpress error
                contr_type = type(getattr(xp_controls, key))
                if not _is_convertable(contr_type, option):
                    raise
                self._solver_model.setControl(key, contr_type(option))

        start_time = time.time()
        if self._tee:
            self._solve_model()
        else:
            # In xpress versions greater than or equal 36,
            # it seems difficult to completely suppress console
            # output without disabling logging altogether.
            # As a work around, we capature all screen output
            # when tee is False.
            with capture_output() as OUT:
                self._solve_model()
        self._opt_time = time.time() - start_time

        self._solver_model.setlogfile('')
        if self._tee and XpressDirect._version[0] < 36:
            self._solver_model.removecbmessage(_print_message, None)

        # FIXME: can we get a return code indicating if XPRESS had a significant failure?
        return Bunch(rc=None, log=None)

    def _get_mip_results(self, results, soln):
        """Sets up `results` and `soln` and returns whether there is a solution
        to query.
        Returns `True` if a feasible solution is available, `False` otherwise.
        """
        xprob = self._solver_model
        xp = xpress
        xprob_attrs = xprob.attributes
        status = xprob_attrs.mipstatus
        mip_sols = xprob_attrs.mipsols
        if status == xp.mip_not_loaded:
            results.solver.status = SolverStatus.aborted
            results.solver.termination_message = "Model is not loaded; no solution information is available."
            results.solver.termination_condition = TerminationCondition.error
            soln.status = SolutionStatus.unknown
            #no MIP solution, first LP did not solve, second LP did, third search started but incomplete
        elif status == xp.mip_lp_not_optimal \
             or status == xp.mip_lp_optimal \
             or status == xp.mip_no_sol_found:
            results.solver.status = SolverStatus.aborted
            results.solver.termination_message = "Model is loaded, but no solution information is available."
            results.solver.termination_condition = TerminationCondition.error
            soln.status = SolutionStatus.unknown
        elif status == xp.mip_solution: # some solution available
            results.solver.status = SolverStatus.warning
            results.solver.termination_message = "Unable to satisfy optimality tolerances; a sub-optimal " \
            "solution is available."
            results.solver.termination_condition = TerminationCondition.other
            soln.status = SolutionStatus.feasible
        elif status == xp.mip_infeas: # MIP proven infeasible
            results.solver.status = SolverStatus.warning
            results.solver.termination_message = "Model was proven to be infeasible"
            results.solver.termination_condition = TerminationCondition.infeasible
            soln.status = SolutionStatus.infeasible
        elif status == xp.mip_optimal: # optimal
            results.solver.status = SolverStatus.ok
            results.solver.termination_message = "Model was solved to optimality (subject to tolerances), " \
                "and an optimal solution is available."
            results.solver.termination_condition = TerminationCondition.optimal
            soln.status = SolutionStatus.optimal
        elif status == xp.mip_unbounded and mip_sols > 0:
            results.solver.status = SolverStatus.warning
            results.solver.termination_message = "LP relaxation was proven to be unbounded, " \
                "but a solution is available."
            results.solver.termination_condition = TerminationCondition.unbounded
            soln.status = SolutionStatus.unbounded
        elif status == xp.mip_unbounded and mip_sols <= 0:
            results.solver.status = SolverStatus.warning
            results.solver.termination_message = "LP relaxation was proven to be unbounded."
            results.solver.termination_condition = TerminationCondition.unbounded
            soln.status = SolutionStatus.unbounded
        else:
            results.solver.status = SolverStatus.error
            results.solver.termination_message = \
                ("Unhandled Xpress solve status "
                 "("+str(status)+")")
            results.solver.termination_condition = TerminationCondition.error
            soln.status = SolutionStatus.error

        results.problem.upper_bound = None
        results.problem.lower_bound = None
        if xprob_attrs.objsense == 1.0:  # minimizing MIP
            try:
                results.problem.upper_bound = xprob_attrs.mipbestobjval
            except (XpressDirect.XpressException, AttributeError):
                pass
            try:
                results.problem.lower_bound = xprob_attrs.bestbound
            except (XpressDirect.XpressException, AttributeError):
                pass
        elif xprob_attrs.objsense == -1.0:  # maximizing MIP
            try:
                results.problem.upper_bound = xprob_attrs.bestbound
            except (XpressDirect.XpressException, AttributeError):
                pass
            try:
                results.problem.lower_bound = xprob_attrs.mipbestobjval
            except (XpressDirect.XpressException, AttributeError):
                pass
            
        return mip_sols > 0

    def _get_lp_results(self, results, soln):
        """Sets up `results` and `soln` and returns whether there is a solution
        to query.
        Returns `True` if a feasible solution is available, `False` otherwise.
        """
        xprob = self._solver_model
        xp = xpress
        xprob_attrs = xprob.attributes
        status = xprob_attrs.lpstatus
        if status == xp.lp_unstarted:
            results.solver.status = SolverStatus.aborted
            results.solver.termination_message = "Model is not loaded; no solution information is available."
            results.solver.termination_condition = TerminationCondition.error
            soln.status = SolutionStatus.unknown
        elif status == xp.lp_optimal:
            results.solver.status = SolverStatus.ok
            results.solver.termination_message = "Model was solved to optimality (subject to tolerances), " \
                "and an optimal solution is available."
            results.solver.termination_condition = TerminationCondition.optimal
            soln.status = SolutionStatus.optimal
        elif status == xp.lp_infeas:
            results.solver.status = SolverStatus.warning
            results.solver.termination_message = "Model was proven to be infeasible"
            results.solver.termination_condition = TerminationCondition.infeasible
            soln.status = SolutionStatus.infeasible
        elif status == xp.lp_cutoff:
            results.solver.status = SolverStatus.ok
            results.solver.termination_message = "Optimal objective for model was proven to be worse than the " \
                "cutoff value specified; a solution is available."
            results.solver.termination_condition = TerminationCondition.minFunctionValue
            soln.status = SolutionStatus.optimal
        elif status == xp.lp_unfinished:
            results.solver.status = SolverStatus.aborted
            results.solver.termination_message = "Optimization was terminated by the user."
            results.solver.termination_condition = TerminationCondition.error
            soln.status = SolutionStatus.error
        elif status == xp.lp_unbounded:
            results.solver.status = SolverStatus.warning
            results.solver.termination_message = "Model was proven to be unbounded."
            results.solver.termination_condition = TerminationCondition.unbounded
            soln.status = SolutionStatus.unbounded
        elif status == xp.lp_cutoff_in_dual:
            results.solver.status = SolverStatus.ok
            results.solver.termination_message = "Xpress reported the LP was cutoff in the dual."
            results.solver.termination_condition = TerminationCondition.minFunctionValue
            soln.status = SolutionStatus.optimal
        elif status == xp.lp_unsolved:
            results.solver.status = SolverStatus.error
            results.solver.termination_message = "Optimization was terminated due to unrecoverable numerical " \
                "difficulties."
            results.solver.termination_condition = TerminationCondition.error
            soln.status = SolutionStatus.error
        elif status == xp.lp_nonconvex:
            results.solver.status = SolverStatus.error
            results.solver.termination_message = "Optimization was terminated because nonconvex quadratic data " \
                "were found."
            results.solver.termination_condition = TerminationCondition.error
            soln.status = SolutionStatus.error
        else:
            results.solver.status = SolverStatus.error
            results.solver.termination_message = \
                ("Unhandled Xpress solve status "
                 "("+str(status)+")")
            results.solver.termination_condition = TerminationCondition.error
            soln.status = SolutionStatus.error

        results.problem.upper_bound = None
        results.problem.lower_bound = None
        try:
            results.problem.upper_bound = xprob_attrs.lpobjval
            results.problem.lower_bound = xprob_attrs.lpobjval
        except (XpressDirect.XpressException, AttributeError):
            pass

        # Not all solution information will be available in all cases, it is
        # up to the caller/user to check the actual status and figure which
        # of x, slack, duals, reduced costs are valid.
        return  xprob_attrs.lpstatus in [xp.lp_optimal, xp.lp_cutoff,
                                         xp.lp_cutoff_in_dual]

    def _get_nlp_results(self, results, soln):
        """Sets up `results` and `soln` and returns whether there is a solution
        to query.
        Returns `True` if a feasible solution is available, `False` otherwise.
        """
        xprob = self._solver_model
        xp = xpress
        xprob_attrs = xprob.attributes
        solver = xprob_attrs.xslp_solverselected
        if solver == 2:
            # Under the hood we used the Xpress optimizer, i.e., the problem
            # was convex
            if (xprob_attrs.originalmipents > 0) or (xprob_attrs.originalsets > 0):
                return self._get_mip_results(results, soln)
            else:
                return self._get_lp_results(results, soln)
        else:
            # The problem was non-linear
            status = xprob_attrs.xslp_nlpstatus
            solstatus = xprob_attrs.xslp_solstatus
            have_soln = False
            optimal = False # *globally* optimal?
            if status == xp.nlp_unstarted:
                results.solver.status = SolverStatus.unknown
                results.solver.termination_message = "Non-convex model solve was not start"
                results.solver.termination_condition = TerminationCondition.unknown
                soln.status = SolutionStatus.unknown
            elif status == xp.nlp_locally_optimal:
                # This is either xp.nlp_locally_optimal or xp.nlp_solution
                # we must look at the solstatus to figure out which
                if solstatus in [2, 3]:
                    results.solver.status = SolverStatus.ok
                    results.solver.termination_message = "Non-convex model was solved to local optimality"
                    results.solver.termination_condition = TerminationCondition.locallyOptimal
                    soln.status = SolutionStatus.locallyOptimal
                else:
                    results.solver.status = SolverStatus.ok
                    results.solver.termination_message = "Feasible solution found for non-convex model"
                    results.solver.termination_condition = TerminationCondition.feasible
                    soln.status = SolutionStatus.feasible
                have_soln = True
            elif status == xp.nlp_globally_optimal:
                results.solver.status = SolverStatus.ok
                results.solver.termination_message = "Non-convex model was solved to global optimality"
                results.solver.termination_condition = TerminationCondition.optimal
                soln.status = SolutionStatus.optimal
                have_soln = True
                optimal = True
            elif status == xp.nlp_locally_infeasible:
                results.solver.status = SolverStatus.ok
                results.solver.termination_message = "Non-convex model was proven to be locally infeasible"
                results.solver.termination_condition = TerminationCondition.noSolution
                soln.status = SolutionStatus.unknown
            elif status == xp.nlp_infeasible:
                results.solver.status = SolverStatus.ok
                results.solver.termination_message = "Non-conex model was proven to be infeasible"
                results.solver.termination_condition = TerminationCondition.infeasible
                soln.status = SolutionStatus.infeasible
            elif status == xp.nlp_unbounded: # locally unbounded!
                results.solver.status = SolverStatus.ok
                results.solver.termination_message = "Non-convex model is locally unbounded"
                results.solver.termination_condition = TerminationCondition.unbounded
                soln.status = SolutionStatus.unbounded
            elif status == xp.nlp_unfinished:
                results.solver.status = SolverStatus.ok
                results.solver.termination_message = "Non-convex solve not finished (numerical issues?)"
                results.solver.termination_condition = TerminationCondition.unknown
                soln.status = SolutionStatus.unknown
                have_soln = True
            else:
                results.solver.status = SolverStatus.error
                results.solver.termination_message = "Error for non-convex model: " + str(status)
                results.solver.termination_condition = TerminationCondition.error
                soln.status = SolutionStatus.error

            results.problem.upper_bound = None
            results.problem.lower_bound = None
            try:
                if xprob_attrs.objsense > 0.0 or optimal:  # minimizing
                    results.problem.upper_bound = xprob_attrs.xslp_objval
                if xprob_attrs.objsense < 0.0 or optimal:  # maximizing
                    results.problem.lower_bound = xprob_attrs.xslp_objval
            except (XpressDirect.XpressException, AttributeError):
                pass
      
            return have_soln

    def _solve_model(self):
<<<<<<< HEAD
        with self._callbacks._apply(self._solver_model, self):
            self._solver_model.solve()
=======
        xprob = self._solver_model

        is_mip = (xprob.attributes.mipents > 0) or (xprob.attributes.sets > 0)
        # Check for quadratic objective or quadratic constraints. If there are
        # any then we call nlpoptimize since that can handle non-convex
        # quadratics as well. In case of convex quadratics it will call
        # mipoptimize under the hood.
        if (xprob.attributes.qelems > 0) or (xprob.attributes.qcelems > 0):
            xprob.nlpoptimize("g" if is_mip else "")
            self._get_results = self._get_nlp_results
        elif is_mip:
            xprob.mipoptimize()
            self._get_results = self._get_mip_results
        else:
            xprob.lpoptimize()
            self._get_results = self._get_lp_results
        
>>>>>>> 8f7174fe
        self._solver_model.postsolve()

    def _get_expr_from_pyomo_repn(self, repn, max_degree=2):
        referenced_vars = ComponentSet()

        degree = repn.polynomial_degree()
        if (degree is None) or (degree > max_degree):
            raise DegreeError('XpressDirect does not support expressions of degree {0}.'.format(degree))

        # NOTE: xpress's python interface only allows for expresions
        #       with native numeric types. Others, like numpy.float64,
        #       will cause an exception when constructing expressions
        if len(repn.linear_vars) > 0:
            referenced_vars.update(repn.linear_vars)
            new_expr = xpress.Sum(float(coef)*self._pyomo_var_to_solver_var_map[var] for coef,var in zip(repn.linear_coefs, repn.linear_vars))
        else:
            new_expr = 0.0

        for coef,(x,y) in zip(repn.quadratic_coefs,repn.quadratic_vars):
            new_expr += float(coef) * self._pyomo_var_to_solver_var_map[x] * self._pyomo_var_to_solver_var_map[y]
            referenced_vars.add(x)
            referenced_vars.add(y)

        new_expr += repn.constant

        return new_expr, referenced_vars

    def _get_expr_from_pyomo_expr(self, expr, max_degree=2):
        if max_degree == 2:
            repn = generate_standard_repn(expr, quadratic=True)
        else:
            repn = generate_standard_repn(expr, quadratic=False)

        try:
            xpress_expr, referenced_vars = self._get_expr_from_pyomo_repn(repn, max_degree)
        except DegreeError as e:
            msg = e.args[0]
            msg += '\nexpr: {0}'.format(expr)
            raise DegreeError(msg)

        return xpress_expr, referenced_vars

    def _xpress_lb_ub_from_var(self, var):
        if var.is_fixed():
            val = var.value
            return val, val
        if var.has_lb():
            lb = value(var.lb)
        else:
            lb = -xpress.infinity
        if var.has_ub():
            ub = value(var.ub)
        else:
            ub = xpress.infinity
        return lb, ub

    def _add_var(self, var):
        varname = self._symbol_map.getSymbol(var, self._labeler)
        vartype = self._xpress_vartype_from_var(var)
        lb, ub = self._xpress_lb_ub_from_var(var)

        xpress_var = xpress.var(name=varname, lb=lb, ub=ub, vartype=vartype)
        self._solver_model.addVariable(xpress_var)

        ## bounds on binary variables don't seem to be set correctly
        ## by the method above
        if vartype == xpress.binary:
            if lb == ub:
                self._solver_model.chgbounds([xpress_var], ['B'], [lb])
            else:
                self._solver_model.chgbounds([xpress_var, xpress_var], ['L', 'U'], [lb,ub])

        self._pyomo_var_to_solver_var_map[var] = xpress_var
        self._solver_var_to_pyomo_var_map[xpress_var] = var
        self._referenced_variables[var] = 0

    def _set_instance(self, model, kwds={}):
        self._range_constraints = set()
        DirectOrPersistentSolver._set_instance(self, model, kwds)
        self._pyomo_con_to_solver_con_map = dict()
        self._solver_con_to_pyomo_con_map = ComponentMap()
        self._pyomo_var_to_solver_var_map = ComponentMap()
        self._solver_var_to_pyomo_var_map = ComponentMap()
        try:
            if model.name is not None:
                self._solver_model = xpress.problem(name=model.name)
            else:
                self._solver_model = xpress.problem()
        except Exception:
            e = sys.exc_info()[1]
            msg = ("Unable to create Xpress model. "
                   "Have you installed the Python "
                   "bindings for Xpress?\n\n\t" +
                   "Error message: {0}".format(e))
            raise Exception(msg)
        self._add_block(model)

    def _add_block(self, block):
        DirectOrPersistentSolver._add_block(self, block)

    def _add_constraint(self, con):
        if not con.active:
            return None

        if is_fixed(con.body):
            if self._skip_trivial_constraints:
                return None

        conname = self._symbol_map.getSymbol(con, self._labeler)

        if con._linear_canonical_form:
            xpress_expr, referenced_vars = self._get_expr_from_pyomo_repn(
                con.canonical_form(),
                self._max_constraint_degree)
        else:
            xpress_expr, referenced_vars = self._get_expr_from_pyomo_expr(
                con.body,
                self._max_constraint_degree)

        if con.has_lb():
            if not is_fixed(con.lower):
                raise ValueError("Lower bound of constraint {0} "
                                 "is not constant.".format(con))
        if con.has_ub():
            if not is_fixed(con.upper):
                raise ValueError("Upper bound of constraint {0} "
                                 "is not constant.".format(con))

        if con.equality:
            xpress_con = xpress.constraint(body=xpress_expr,
                                           sense=xpress.eq,
                                           rhs=value(con.lower),
                                           name=conname)
        elif con.has_lb() and con.has_ub():
            xpress_con = xpress.constraint(body=xpress_expr,
                                           sense=xpress.rng,
                                           lb=value(con.lower),
                                           ub=value(con.upper),
                                           name=conname)
            self._range_constraints.add(xpress_con)
        elif con.has_lb():
            xpress_con = xpress.constraint(body=xpress_expr,
                                           sense=xpress.geq,
                                           rhs=value(con.lower),
                                           name=conname)
        elif con.has_ub():
            xpress_con = xpress.constraint(body=xpress_expr,
                                           sense=xpress.leq,
                                           rhs=value(con.upper),
                                           name=conname)
        else:
            raise ValueError("Constraint does not have a lower "
                             "or an upper bound: {0} \n".format(con))

        self._solver_model.addConstraint(xpress_con)

        for var in referenced_vars:
            self._referenced_variables[var] += 1
        self._vars_referenced_by_con[con] = referenced_vars
        self._pyomo_con_to_solver_con_map[con] = xpress_con
        self._solver_con_to_pyomo_con_map[xpress_con] = con

    def _add_sos_constraint(self, con):
        if not con.active:
            return None

        conname = self._symbol_map.getSymbol(con, self._labeler)
        level = con.level
        if level not in [1,2]:
            raise ValueError("Solver does not support SOS "
                             "level {0} constraints".format(level))

        xpress_vars = []
        weights = []

        self._vars_referenced_by_con[con] = ComponentSet()

        if hasattr(con, 'get_items'):
            # aml sos constraint
            sos_items = list(con.get_items())
        else:
            # kernel sos constraint
            sos_items = list(con.items())

        for v, w in sos_items:
            self._vars_referenced_by_con[con].add(v)
            xpress_vars.append(self._pyomo_var_to_solver_var_map[v])
            self._referenced_variables[v] += 1
            weights.append(w)

        xpress_con = xpress.sos(xpress_vars, weights, level, conname)
        self._solver_model.addSOS(xpress_con)
        self._pyomo_con_to_solver_con_map[con] = xpress_con
        self._solver_con_to_pyomo_con_map[xpress_con] = con

    def _xpress_vartype_from_var(self, var):
        """
        This function takes a pyomo variable and returns the appropriate xpress variable type
        :param var: pyomo.core.base.var.Var
        :return: xpress.continuous or xpress.binary or xpress.integer
        """
        if var.is_binary():
            vartype = xpress.binary
        elif var.is_integer():
            vartype = xpress.integer
        elif var.is_continuous():
            vartype = xpress.continuous
        else:
            raise ValueError('Variable domain type is not recognized for {0}'.format(var.domain))
        return vartype

    def _set_objective(self, obj):
        if self._objective is not None:
            for var in self._vars_referenced_by_obj:
                self._referenced_variables[var] -= 1
            self._vars_referenced_by_obj = ComponentSet()
            self._objective = None

        if obj.active is False:
            raise ValueError('Cannot add inactive objective to solver.')

        if obj.sense == minimize:
            sense = xpress.minimize
        elif obj.sense == maximize:
            sense = xpress.maximize
        else:
            raise ValueError('Objective sense is not recognized: {0}'.format(obj.sense))

        xpress_expr, referenced_vars = self._get_expr_from_pyomo_expr(obj.expr, self._max_obj_degree)

        for var in referenced_vars:
            self._referenced_variables[var] += 1

        self._solver_model.setObjective(xpress_expr, sense=sense)
        self._objective = obj
        self._vars_referenced_by_obj = referenced_vars

    def _postsolve(self):
        # the only suffixes that we extract from XPRESS are
        # constraint duals, constraint slacks, and variable
        # reduced-costs. scan through the solver suffix list
        # and throw an exception if the user has specified
        # any others.
        extract_duals = False
        extract_slacks = False
        extract_reduced_costs = False
        for suffix in self._suffixes:
            flag = False
            if re.match(suffix, "dual"):
                extract_duals = True
                flag = True
            if re.match(suffix, "slack"):
                extract_slacks = True
                flag = True
            if re.match(suffix, "rc"):
                extract_reduced_costs = True
                flag = True
            if not flag:
                raise RuntimeError("***The xpress_direct solver plugin cannot extract solution suffix="+suffix)

        xprob = self._solver_model
        xp = xpress
        xprob_attrs = xprob.attributes

        ## XPRESS's status codes depend on this
        ## (number of integer vars > 0) or (number of special order sets > 0)
        is_mip = (xprob_attrs.mipents > 0) or (xprob_attrs.sets > 0)

        if is_mip:
            if extract_reduced_costs:
                logger.warning("Cannot get reduced costs for MIP.")
            if extract_duals:
                logger.warning("Cannot get duals for MIP.")
            extract_reduced_costs = False
            extract_duals = False

        self.results = SolverResults()
        soln = Solution()

        self.results.solver.name = XpressDirect._name
        self.results.solver.wallclock_time = self._opt_time

        if not hasattr(self, '_get_results'):
            raise RuntimeError('Model was solved but `_get_results` property is not set')
        have_soln = self._get_results(self.results, soln)
        self.results.problem.name = xprob_attrs.matrixname

        if xprob_attrs.objsense == 1.0:
            self.results.problem.sense = minimize
        elif xprob_attrs.objsense == -1.0:
            self.results.problem.sense = maximize
        else:
            raise RuntimeError('Unrecognized Xpress objective sense: {0}'.format(xprob_attrs.objsense))

        try:
            soln.gap = self.results.problem.upper_bound - self.results.problem.lower_bound
        except TypeError:
            soln.gap = None

        self.results.problem.number_of_constraints = xprob_attrs.rows + xprob_attrs.sets + xprob_attrs.qconstraints
        self.results.problem.number_of_nonzeros = xprob_attrs.elems
        self.results.problem.number_of_variables = xprob_attrs.cols
        self.results.problem.number_of_integer_variables = xprob_attrs.mipents
        self.results.problem.number_of_continuous_variables = xprob_attrs.cols - xprob_attrs.mipents
        self.results.problem.number_of_objectives = 1
        self.results.problem.number_of_solutions = xprob_attrs.mipsols if is_mip else 1

        # if a solve was stopped by a limit, we still need to check to
        # see if there is a solution available - this may not always
        # be the case, both in LP and MIP contexts.
        if self._save_results:
            """
            This code in this if statement is only needed for backwards compatability. It is more efficient to set
            _save_results to False and use load_vars, load_duals, etc.
            """
            if have_soln:
                soln_variables = soln.variable
                soln_constraints = soln.constraint

                xpress_vars = list(self._solver_var_to_pyomo_var_map.keys())
                var_vals = xprob.getSolution(xpress_vars)
                for xpress_var, val in zip(xpress_vars, var_vals):
                    pyomo_var = self._solver_var_to_pyomo_var_map[xpress_var]
                    if self._referenced_variables[pyomo_var] > 0:
                        soln_variables[xpress_var.name] = {"Value": val}

                if extract_reduced_costs:
                    vals = xprob.getRCost(xpress_vars)
                    for xpress_var, val in zip(xpress_vars, vals):
                        pyomo_var = self._solver_var_to_pyomo_var_map[xpress_var]
                        if self._referenced_variables[pyomo_var] > 0:
                            soln_variables[xpress_var.name]["Rc"] = val

                if extract_duals or extract_slacks:
                    xpress_cons = list(self._solver_con_to_pyomo_con_map.keys())
                    for con in xpress_cons:
                        soln_constraints[con.name] = {}

                if extract_duals:
                    vals = xprob.getDual(xpress_cons)
                    for val, con in zip(vals, xpress_cons):
                        soln_constraints[con.name]["Dual"] = val

                if extract_slacks:
                    vals = xprob.getSlack(xpress_cons)
                    for con, val in zip(xpress_cons, vals):
                        if con in self._range_constraints:
                            ## for xpress, the slack on a range constraint
                            ## is based on the upper bound
                            lb = con.lb
                            ub = con.ub
                            ub_s = val
                            expr_val = ub-ub_s
                            lb_s = lb-expr_val
                            if abs(ub_s) > abs(lb_s):
                                soln_constraints[con.name]["Slack"] = ub_s
                            else:
                                soln_constraints[con.name]["Slack"] = lb_s
                        else:
                            soln_constraints[con.name]["Slack"] = val

        elif self._load_solutions:
            if have_soln:

                self.load_vars()

                if extract_reduced_costs:
                    self._load_rc()

                if extract_duals:
                    self._load_duals()

                if extract_slacks:
                    self._load_slacks()

        self.results.solution.insert(soln)

        # finally, clean any temporary files registered with the temp file
        # manager, created populated *directly* by this plugin.
        TempfileManager.pop(remove=not self._keepfiles)
        return DirectOrPersistentSolver._postsolve(self)

    def warm_start_capable(self):
        return True

    def _warm_start(self):
        mipsolval = list()
        mipsolcol = list()
        for pyomo_var, xpress_var in self._pyomo_var_to_solver_var_map.items():
            if pyomo_var.value is not None:
                mipsolval.append(value(pyomo_var))
                mipsolcol.append(xpress_var)
        self._solver_model.addmipsol(mipsolval, mipsolcol)

    def _load_vars(self, vars_to_load=None):
        var_map = self._pyomo_var_to_solver_var_map
        ref_vars = self._referenced_variables
        if vars_to_load is None:
            vars_to_load = var_map.keys()

        xpress_vars_to_load = [var_map[pyomo_var] for pyomo_var in vars_to_load]
        vals = self._solver_model.getSolution(xpress_vars_to_load)

        for var, val in zip(vars_to_load, vals):
            if ref_vars[var] > 0:
                var.set_value(val, skip_validation=True)

    def _load_rc(self, vars_to_load=None):
        if not hasattr(self._pyomo_model, 'rc'):
            self._pyomo_model.rc = Suffix(direction=Suffix.IMPORT)
        var_map = self._pyomo_var_to_solver_var_map
        ref_vars = self._referenced_variables
        rc = self._pyomo_model.rc
        if vars_to_load is None:
            vars_to_load = var_map.keys()

        xpress_vars_to_load = [var_map[pyomo_var] for pyomo_var in vars_to_load]
        vals = self._solver_model.getRCost(xpress_vars_to_load)

        for var, val in zip(vars_to_load, vals):
            if ref_vars[var] > 0:
                rc[var] = val

    def _load_duals(self, cons_to_load=None):
        if not hasattr(self._pyomo_model, 'dual'):
            self._pyomo_model.dual = Suffix(direction=Suffix.IMPORT)
        con_map = self._pyomo_con_to_solver_con_map
        dual = self._pyomo_model.dual

        if cons_to_load is None:
            cons_to_load = con_map.keys()

        xpress_cons_to_load = [con_map[pyomo_con] for pyomo_con in cons_to_load]
        vals = self._solver_model.getDual(xpress_cons_to_load)

        for pyomo_con, val in zip(cons_to_load, vals):
            dual[pyomo_con] = val

    def _load_slacks(self, cons_to_load=None):
        if not hasattr(self._pyomo_model, 'slack'):
            self._pyomo_model.slack = Suffix(direction=Suffix.IMPORT)
        con_map = self._pyomo_con_to_solver_con_map
        slack = self._pyomo_model.slack

        if cons_to_load is None:
            cons_to_load = con_map.keys()

        xpress_cons_to_load = [con_map[pyomo_con] for pyomo_con in cons_to_load]
        vals = self._solver_model.getSlack(xpress_cons_to_load)

        for pyomo_con, xpress_con, val in zip(cons_to_load, xpress_cons_to_load, vals):
            if xpress_con in self._range_constraints:
                ## for xpress, the slack on a range constraint
                ## is based on the upper bound
                lb = con.lb
                ub = con.ub
                ub_s = val
                expr_val = ub-ub_s
                lb_s = lb-expr_val
                if abs(ub_s) > abs(lb_s):
                    slack[pyomo_con] = ub_s
                else:
                    slack[pyomo_con] = lb_s
            else:
                slack[pyomo_con] = val

    def load_duals(self, cons_to_load=None):
        """
        Load the duals into the 'dual' suffix. The 'dual' suffix must live on the parent model.

        Parameters
        ----------
        cons_to_load: list of Constraint
        """
        self._load_duals(cons_to_load)

    def load_rc(self, vars_to_load=None):
        """
        Load the reduced costs into the 'rc' suffix. The 'rc' suffix must live on the parent model.

        Parameters
        ----------
        vars_to_load: list of Var
        """
        self._load_rc(vars_to_load)

    def load_slacks(self, cons_to_load=None):
        """
        Load the values of the slack variables into the 'slack' suffix. The 'slack' suffix must live on the parent
        model.

        Parameters
        ----------
        cons_to_load: list of Constraint
        """
        self._load_slacks(cons_to_load)<|MERGE_RESOLUTION|>--- conflicted
+++ resolved
@@ -944,29 +944,25 @@
             return have_soln
 
     def _solve_model(self):
-<<<<<<< HEAD
         with self._callbacks._apply(self._solver_model, self):
-            self._solver_model.solve()
-=======
-        xprob = self._solver_model
-
-        is_mip = (xprob.attributes.mipents > 0) or (xprob.attributes.sets > 0)
-        # Check for quadratic objective or quadratic constraints. If there are
-        # any then we call nlpoptimize since that can handle non-convex
-        # quadratics as well. In case of convex quadratics it will call
-        # mipoptimize under the hood.
-        if (xprob.attributes.qelems > 0) or (xprob.attributes.qcelems > 0):
-            xprob.nlpoptimize("g" if is_mip else "")
-            self._get_results = self._get_nlp_results
-        elif is_mip:
-            xprob.mipoptimize()
-            self._get_results = self._get_mip_results
-        else:
-            xprob.lpoptimize()
-            self._get_results = self._get_lp_results
+            xprob = self._solver_model
+
+            is_mip = (xprob.attributes.mipents > 0) or (xprob.attributes.sets > 0)
+            # Check for quadratic objective or quadratic constraints. If there are
+            # any then we call nlpoptimize since that can handle non-convex
+            # quadratics as well. In case of convex quadratics it will call
+            # mipoptimize under the hood.
+            if (xprob.attributes.qelems > 0) or (xprob.attributes.qcelems > 0):
+                xprob.nlpoptimize("g" if is_mip else "")
+                self._get_results = self._get_nlp_results
+            elif is_mip:
+                xprob.mipoptimize()
+                self._get_results = self._get_mip_results
+            else:
+                xprob.lpoptimize()
+                self._get_results = self._get_lp_results
         
->>>>>>> 8f7174fe
-        self._solver_model.postsolve()
+            xprob.postsolve()
 
     def _get_expr_from_pyomo_repn(self, repn, max_degree=2):
         referenced_vars = ComponentSet()
